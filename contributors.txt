--- conflicted
+++ resolved
@@ -1,8 +1,5 @@
-<<<<<<< HEAD
 Paul Wilson
-=======
 Laurence Jackson
->>>>>>> d6c8acab
 Dika Vilic
 Elizabeth Gabriel
 Jane Ansell
