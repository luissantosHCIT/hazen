--- conflicted
+++ resolved
@@ -16,15 +16,10 @@
         self.orientation_checks()
         # Determine whether image rotation is necessary
         self.rot_angle = self.determine_rotation()
-<<<<<<< HEAD
         # Find the centre coordinates of the phantom (circle) on slice 7 only:
         self.centre, self.radius = self.find_phantom_center(self.images[6])
-=======
         # Store the DCM object of slice 7 as it is used often
-        self.slice7_dcm = self.dcms[6]
-        # Find the centre coordinates of the phantom (circle)
-        self.centre, self.radius = self.find_phantom_center()
->>>>>>> c8f540cd
+        # self.slice7_dcm = self.dcms[6]
         # Store a mask image of slice 7 for reusability
         self.mask_image = self.get_mask_image(self.images[6])
 
@@ -151,13 +146,12 @@
 
     def find_phantom_center(self, img):
         """
-        Find the center of the ACR phantom by filtering the uniformity slice and using the Hough circle detector.
-
-
-        Returns
-        -------
-        centre  : tuple
-            Tuple of ints representing the (x, y) center of the image.
+        Find the center of the ACR phantom by filtering the input slice and using the Hough circle detector.
+        Args:
+            img (np.array): pixel array of the dicom
+
+        Returns:
+            tuple: Tuple of ints representing the (x, y) center of the image.
         """
         dx, dy = self.pixel_spacing
 
@@ -178,19 +172,14 @@
         radius = int(detected_circles[2])
         return centre, radius
 
-<<<<<<< HEAD
     def get_mask_image(self, image, mag_threshold=0.07, open_threshold=500):
-        """
-=======
-    def get_mask_image(self, image, mag_threshold=0.05, open_threshold=500):
         """Create a masked pixel array
->>>>>>> c8f540cd
         Mask an image by magnitude threshold before applying morphological opening to remove small unconnected
         features. The convex hull is calculated in order to accommodate for potential air bubbles.
 
         Args:
-            image (_type_): _description_
-            mag_threshold (float, optional): magnitude threshold. Defaults to 0.05.
+            image (np.array): pixel array of the dicom
+            mag_threshold (float, optional): magnitude threshold. Defaults to 0.07.
             open_threshold (int, optional): open threshold. Defaults to 500.
 
         Returns:
