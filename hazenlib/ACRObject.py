import numpy as np
import cv2
import scipy
import skimage


class ACRObject:
    def __init__(self, dcm_list):
        # Initialise an ACR object from a stack of images of the ACR phantom
        self.dcm_list = dcm_list
        # Load files as DICOM and their pixel arrays into 'images'
        self.images, self.dcms = self.sort_images()
<<<<<<< HEAD
        self.slice7_dcm = self.dcms[6]
=======
        # Store the pixel spacing value from the first image (expected to be the same for all)
>>>>>>> 2769b5ca
        self.pixel_spacing = self.dcms[0].PixelSpacing
        # Check whether images of the phantom are the correct orientation
        self.orientation_checks()
        # Determine whether image rotation is necessary
        self.rot_angle = self.determine_rotation()
        # Find the centre coordinates of the phantom (circle)
        self.centre, self.radius = self.find_phantom_center()
        # Store a mask image of slice 7 for reusability
        self.mask_image = self.get_mask_image(self.images[6])

    def sort_images(self):
        """
        Sort a stack of images based on slice position.

        Returns
        -------
        img_stack : np.array
            A sorted stack of images, where each image is represented as a 2D numpy array.
        dcm_stack : pyd
            A sorted stack of dicoms
        """

        z = np.array([dcm.ImagePositionPatient[2] for dcm in self.dcm_list])
        dicom_stack = [self.dcm_list[i] for i in np.argsort(z)]
        img_stack = [dicom.pixel_array for dicom in dicom_stack]

        return img_stack, dicom_stack

    def orientation_checks(self):
        """
        Perform orientation checks on a set of images to determine if slice order inversion or an
        LR orientation swap is required.

        Description
        -----------
        This function analyzes the given set of images and their associated DICOM objects to determine if any
        adjustments are needed to restore the correct slice order and view orientation.
        """
        test_images = (self.images[0], self.images[-1])
        dx = self.pixel_spacing[0]

        normalised_images = [cv2.normalize(
                                src=image, dst=None, alpha=0, beta=255,
                                norm_type=cv2.NORM_MINMAX, dtype=cv2.CV_8U
                            ) for image in test_images]

        # search for circle in first slice of ACR phantom dataset with radius of ~11mm
        detected_circles = [cv2.HoughCircles(
                                norm_image, cv2.HOUGH_GRADIENT, 1,
                                param1=50, param2=30,
                                minDist=int(180 / dx),
                                minRadius=int(5 / dx),
                                maxRadius=int(16 / dx)
                            ) for norm_image in normalised_images]

        if detected_circles[0] is not None:
            true_circle = detected_circles[0].flatten()
        else:
            true_circle = detected_circles[1].flatten()

        if detected_circles[0] is None and detected_circles[1] is not None:
            print('Performing slice order inversion to restore correct slice order.')
            self.images.reverse()
            self.dcms.reverse()
        else:
            print('Slice order inversion not required.')

        if true_circle[0] > self.images[0].shape[0] // 2:
            print('Performing LR orientation swap to restore correct view.')
            flipped_images = [np.fliplr(image) for image in self.images]
            for index, dcm in enumerate(self.dcms):
                dcm.PixelData = flipped_images[index].tobytes()
        else:
            print('LR orientation swap not required.')

    def determine_rotation(self):
        """
        Determine the rotation angle of the phantom using edge detection and the Hough transform.

        Returns
        ------
        rot_angle : float
            The rotation angle in degrees.
        """

        thresh = cv2.threshold(self.images[0], 127, 255, cv2.THRESH_BINARY)[1]

        kernel = cv2.getStructuringElement(cv2.MORPH_RECT, (5, 5))
        dilate = cv2.morphologyEx(thresh, cv2.MORPH_DILATE, kernel)
        diff = cv2.absdiff(dilate, thresh)

        h, theta, d = skimage.transform.hough_line(diff)
        _, angles, _ = skimage.transform.hough_line_peaks(h, theta, d)

        angle = np.rad2deg(scipy.stats.mode(angles)[0][0])
        rot_angle = angle + 90 if angle < 0 else angle - 90

        return rot_angle

    def rotate_images(self):
        """
        Rotate the images by a specified angle. The value range and dimensions of the image are preserved.

        Returns
        -------
        np.array:
            The rotated images.
        """

        return skimage.transform.rotate(self.images, self.rot_angle, resize=False, preserve_range=True)

    def find_phantom_center(self):
        """
        Find the center of the ACR phantom by filtering the uniformity slice and using the Hough circle detector.


        Returns
        -------
        centre  : tuple
            Tuple of ints representing the (x, y) center of the image.
        """
        img = self.images[6]
        dx, dy = self.pixel_spacing
        img_blur = cv2.GaussianBlur(img, (1, 1), 0)
        img_grad = cv2.Sobel(img_blur, 0, dx=1, dy=1)

        detected_circles = cv2.HoughCircles(
                                img_grad, cv2.HOUGH_GRADIENT, 1,
                                param1=50, param2=30,
                                minDist=int(180 / dy),
                                minRadius=int(180 / (2 * dy)),
                                maxRadius=int(200 / (2 * dx))
                            ).flatten()

        centre = [int(i) for i in detected_circles[:2]]
        radius = int(detected_circles[2])
        return centre, radius

    def get_mask_image(self, image, mag_threshold=0.05, open_threshold=500):
        """
        Mask an image by magnitude threshold before applying morphological opening to remove small unconnected
        features. The convex hull is calculated in order to accommodate for potential air bubbles.

        Returns
        -------
        np.array:
            The masked image.
        """
        test_mask = self.circular_mask(self.centre, (80 // self.pixel_spacing[0]), image.shape)
        test_image = image * test_mask
        test_vals = test_image[np.nonzero(test_image)]
        if np.percentile(test_vals, 80) - np.percentile(test_vals, 10) > 0.9 * np.max(image):
            print('Large intensity variations detected in image. Using local thresholding!')
            initial_mask = skimage.filters.threshold_sauvola(image, window_size=3, k=0.95)
        else:
            initial_mask = image > mag_threshold * np.max(image)

        opened_mask = skimage.morphology.area_opening(initial_mask, area_threshold=open_threshold)
        final_mask = skimage.morphology.convex_hull_image(opened_mask)

        return final_mask

    @staticmethod
    def circular_mask(centre, radius, dims):
        """
        Sort a stack of images based on slice position.

        Parameters
        ----------
        centre : tuple
            The centre coordinates of the circular mask.
        radius : int
            The radius of the circular mask.
        dims   : tuple
            The dimensions of the circular mask.

        Returns
        -------
        img_stack : np.array
            A sorted stack of images, where each image is represented as a 2D numpy array.
        """
        # Define a circular logical mask
        x = np.linspace(1, dims[0], dims[0])
        y = np.linspace(1, dims[1], dims[1])

        X, Y = np.meshgrid(x, y)
        mask = (X - centre[0]) ** 2 + (Y - centre[1]) ** 2 <= radius ** 2

        return mask

    def measure_orthogonal_lengths(self, mask):
        """
        Compute the horizontal and vertical lengths of a mask, based on the centroid.

        Parameters:
        ----------
        mask    : ndarray of bool
            Boolean array of the image.

        Returns:
        ----------
        length_dict : dict
            A dictionary containing the following information for both horizontal and vertical line profiles:
            'Horizontal Start'      | 'Vertical Start' : tuple of int
                Horizontal/vertical starting point of the object.
            'Horizontal End'        | 'Vertical End' : tuple of int
                Horizontal/vertical ending point of the object.
            'Horizontal Extent'     | 'Vertical Extent' : ndarray of int
                Indices of the non-zero elements of the horizontal/vertical line profile.
            'Horizontal Distance'   | 'Vertical Distance' : float
                The horizontal/vertical length of the object.
        """
        dims = mask.shape
        dx, dy = self.pixel_spacing

        horizontal_start = (self.centre[1], 0)
        horizontal_end = (self.centre[1], dims[0] - 1)
        horizontal_line_profile = skimage.measure.profile_line(
                            mask, horizontal_start, horizontal_end)
        horizontal_extent = np.nonzero(horizontal_line_profile)[0]
        horizontal_distance = (horizontal_extent[-1] - horizontal_extent[0]) * dx

        vertical_start = (0, self.centre[0])
        vertical_end = (dims[1] - 1, self.centre[0])
        vertical_line_profile = skimage.measure.profile_line(
                            mask, vertical_start, vertical_end)
        vertical_extent = np.nonzero(vertical_line_profile)[0]
        vertical_distance = (vertical_extent[-1] - vertical_extent[0]) * dy

        length_dict = {
            'Horizontal Start': horizontal_start,
            'Horizontal End': horizontal_end,
            'Horizontal Extent': horizontal_extent,
            'Horizontal Distance': horizontal_distance,
            'Vertical Start': vertical_start,
            'Vertical End': vertical_end,
            'Vertical Extent': vertical_extent,
            'Vertical Distance': vertical_distance
        }

        return length_dict

    @staticmethod
    def rotate_point(origin, point, angle):
        """
        Compute the horizontal and vertical lengths of a mask, based on the centroid.

        Parameters:
        ----------
        origin : tuple
            The coordinates of the point around which the rotation is performed.
        point  : tuple
            The coordinates of the point to rotate.
        angle  : int
            Angle in degrees.

        Returns:
        ----------
        x_prime : float
            A float representing the x coordinate of the desired point after being rotated around an origin.
        y_prime : float
            A float representing the y coordinate of the desired point after being rotated around an origin.
        """
        theta = np.radians(angle)
        c, s = np.cos(theta), np.sin(theta)

        x_prime = origin[0] + c * (point[0] - origin[0]) - s * (point[1] - origin[1])
        y_prime = origin[1] + s * (point[0] - origin[0]) + c * (point[1] - origin[1])
        return x_prime, y_prime

    @staticmethod
    def find_n_highest_peaks(data, n, height=1):
        """
        Find the indices and amplitudes of the N highest peaks within a 1D array.

        Parameters:
        ----------
        data    : np.array
            The array containing the data to perform peak extraction on.
        n       : int
            The coordinates of the point to rotate.
        height  : int or float
            The amplitude threshold for peak identification.

        Returns:
        ----------
        peak_locs       : np.array
            A numpy array containing the indices of the N highest peaks identified.
        peak_heights    : np.array
            A numpy array containing the amplitudes of the N highest peaks identified.
        """
        peaks = scipy.signal.find_peaks(data, height)
        pk_heights = peaks[1]['peak_heights']
        pk_ind = peaks[0]

        peak_heights = pk_heights[(-pk_heights).argsort()[:n]]  # find n highest peak amplitudes
        peak_locs = pk_ind[(-pk_heights).argsort()[:n]]  # find n highest peak locations

        return np.sort(peak_locs), np.sort(peak_heights)<|MERGE_RESOLUTION|>--- conflicted
+++ resolved
@@ -10,11 +10,9 @@
         self.dcm_list = dcm_list
         # Load files as DICOM and their pixel arrays into 'images'
         self.images, self.dcms = self.sort_images()
-<<<<<<< HEAD
+        # Store the DCM object of slice 7 as it is used often
         self.slice7_dcm = self.dcms[6]
-=======
         # Store the pixel spacing value from the first image (expected to be the same for all)
->>>>>>> 2769b5ca
         self.pixel_spacing = self.dcms[0].PixelSpacing
         # Check whether images of the phantom are the correct orientation
         self.orientation_checks()
