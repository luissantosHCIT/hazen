--- conflicted
+++ resolved
@@ -147,11 +147,7 @@
             img (np.array): pixel array of the dicom
 
         Returns:
-<<<<<<< HEAD
             tuple of ints: representing the (x, y) coordinates of the center of the image
-=======
-            tuple: Tuple of ints representing the (x, y) center of the image.
->>>>>>> 8cb6f66c
         """
         dx, dy = self.pixel_spacing
 
@@ -172,13 +168,8 @@
         radius = int(detected_circles[2])
         return centre, radius
 
-<<<<<<< HEAD
-    def get_mask_image(self, image, mag_threshold=0.05, open_threshold=500):
+    def get_mask_image(self, image, mag_threshold=0.07, open_threshold=500):
         """Create a masked pixel array \n
-=======
-    def get_mask_image(self, image, mag_threshold=0.07, open_threshold=500):
-        """Create a masked pixel array
->>>>>>> 8cb6f66c
         Mask an image by magnitude threshold before applying morphological opening to remove small unconnected
         features. The convex hull is calculated in order to accommodate for potential air bubbles.
 
@@ -235,14 +226,8 @@
 
         return mask
 
-<<<<<<< HEAD
-    def measure_orthogonal_lengths(self, mask):
+    def measure_orthogonal_lengths(self, mask, slice_index):
         """Compute the horizontal and vertical lengths of a mask, based on the centroid.
-=======
-    def measure_orthogonal_lengths(self, mask, slice_index):
-        """
-        Compute the horizontal and vertical lengths of a mask, based on the centroid.
->>>>>>> 8cb6f66c
 
         Args:
             mask (np.array): Boolean array of the image where pixel values meet threshold
