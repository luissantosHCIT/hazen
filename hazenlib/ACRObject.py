--- conflicted
+++ resolved
@@ -599,15 +599,6 @@
         mid_mask = lower_mask & upper_mask
         masked_data = np.ma.masked_array(data.copy(), mask=mid_mask, fill_value=0)
         # Apply thresholds
-<<<<<<< HEAD
-        masked_data[lower_mask] = 0
-        masked_data[upper_mask] = dtype_max
-        # Stretch center values across the data type range
-        logger.info(masked_data.min())
-        logger.info(masked_data.max())
-        #return expand_data_range(masked_data, valid_range=(lower_grey, upper_grey), target_type=dtype)
-        return masked_data
-=======
         masked_data[lower_mask] = dtmin
         masked_data[upper_mask] = dtmax
         masked_data[~mid_mask] = np.clip(masked_data[~mid_mask], lower_grey, upper_grey)
@@ -647,7 +638,6 @@
         if function == 'clip':
             return ACRObject.apply_clip_window_center_width(data, center, width, dtype_min, dtype_max)
         return ACRObject.apply_linear_window_center_width(data, center, width, dtype_min, dtype_max)
->>>>>>> 4100f998
 
     @staticmethod
     def compute_center_and_width(data):
@@ -663,12 +653,7 @@
                 width (float): The desired Window Width setting.
 
         """
-<<<<<<< HEAD
-        width = np.std(data)
-        return np.round(np.mean(data)), np.round(width)
-=======
         return np.round(ACRObject.compute_histogram_mean(data)), np.round(ACRObject.compute_histogram_width(data))
->>>>>>> 4100f998
 
     @staticmethod
     def compute_histogram_mode(data):
