"""
SNR(Im)

Calculates the SNR for a single-slice image of a uniform MRI phantom

This script utilises the smoothed subtraction method described in McCann 2013:
A quick and robust method for measurement of signal-to-noise ratio in MRI, Phys. Med. Biol. 58 (2013) 3775:3790


Created by Neil Heraghty

04/05/2018
"""
import sys

import cv2 as cv
import numpy as np
import pydicom

import hazenlib
import hazenlib.tools
import hazenlib.exceptions as exc


def two_inputs_match(dcm1: pydicom.Dataset, dcm2: pydicom.Dataset) -> bool:
    """
    Checks if two DICOMs are sufficiently similar

    Parameters
    ----------
    dcm1
    dcm2

    Returns
    -------

    """
    fields_to_match = ['StudyInstanceUID', 'RepetitionTime', 'EchoTime', 'FlipAngle']

    for field in fields_to_match:
        if dcm1.get(field) != dcm2.get(field):
            return False
    return True


def get_normalised_snr_factor(dcm: pydicom.Dataset, measured_slice_width=None) -> float:

    """
    Calculates SNR normalisation factor. Method matches MATLAB script.
    Utilises user provided slice_width if provided. Else finds from dcm.
    Finds dx, dy and bandwidth from dcm.
    Seeks to find TR, image columns and rows from dcm. Else uses default values.

    Parameters
    ----------
    dcm, measured_slice_width

    Returns
    -------
    normalised snr factor: float

    """

    dx, dy = hazenlib.get_pixel_size(dcm)
    bandwidth = hazenlib.get_bandwidth(dcm)
    TR=hazenlib.get_TR(dcm)
    rows = hazenlib.get_rows(dcm)
    columns = hazenlib.get_columns(dcm)

    if measured_slice_width:
        slice_thickness = measured_slice_width
    else:
        slice_thickness = hazenlib.get_slice_thickness(dcm)

    averages = hazenlib.get_average(dcm)
    bandwidth_factor = np.sqrt((bandwidth * columns / 2) / 1000) / np.sqrt(30)
    voxel_factor = (1 / (0.001 * dx * dy * slice_thickness))

    normalised_snr_factor = bandwidth_factor * voxel_factor * (1 / (np.sqrt(averages*rows*(TR/1000))))

    return normalised_snr_factor


def conv2d(dcm: pydicom.Dataset, f) -> np.array:
    """
    Performs a 2D convolution (for filtering images)

    parameters:
    ---------------
    a: array to be filtered
    f: filter kernel

    returns:
    ---------------
    filtered numpy array
    """
    a = dcm.pixel_array.astype('int')
    s = f.shape + tuple(np.subtract(a.shape, f.shape) + 1)
    strd = np.lib.stride_tricks.as_strided
    subM = strd(a, shape=s, strides=a.strides * 2)
    return np.einsum('ij,ijkl->kl', f, subM)


def smoothed_subtracted_image(dcm: pydicom.Dataset) -> np.array:
    """
    Separates the image noise by smoothing the image and subtracing the smoothed image
    from the original.

    parameters:
    ---------------
    a: image array from dcmread and .pixelarray

    returns:
    ---------------
    Inoise: image representing the image noise
    """
    a = dcm.pixel_array.astype('int')
    # Create 3x3 boxcar kernel
    # size = (3, 3)
    # kernel = np.ones(size) / 9

    # implementing 9 x 9 kernel to match matlab (and McCann 2013 for Head Coil, although note McCann 2013 recommends 25 x 25 for Body Coil)
    size = (9, 9)
    kernel = np.ones(size) / 81

    # Convolve image with boxcar kernel
    imsmoothed = conv2d(dcm, kernel)
    # Pad the array (to counteract the pixels lost from the convolution)
    # imsmoothed = np.pad(imsmoothed, 1, 'minimum')

    # changed padding to align with new kernel size - more padding required

    imsmoothed = np.pad(imsmoothed, 4, 'minimum')

    # Subtract smoothed array from original
    imnoise = a - imsmoothed

    return imnoise


def get_roi_samples(ax, dcm: pydicom.Dataset or np.ndarray, centre_col: int, centre_row: int) -> list:

    if type(dcm) == np.ndarray:
        data = dcm
    else:
        data = dcm.pixel_array

    sample = [None] * 5
    #for array indexing: [row, column] format
    sample[0] = data[(centre_row - 10):(centre_row + 10), (centre_col - 10):(centre_col + 10)]
    sample[1] = data[(centre_row - 50):(centre_row - 30), (centre_col - 50):(centre_col - 30)]
    sample[2] = data[(centre_row + 30):(centre_row + 50), (centre_col - 50):(centre_col - 30)]
    sample[3] = data[(centre_row - 50):(centre_row - 30), (centre_col + 30):(centre_col + 50)]
    sample[4] = data[(centre_row + 30):(centre_row + 50), (centre_col + 30):(centre_col + 50)]

    if ax:

        from matplotlib.patches import Rectangle
        from matplotlib.collections import PatchCollection
        #for patches: [column/x, row/y] format

        rects = [Rectangle((centre_col - 10, centre_row - 10), 20, 20),
                 Rectangle((centre_col - 50, centre_row - 50), 20, 20),
                 Rectangle((centre_col + 30, centre_row - 50), 20, 20),
                 Rectangle((centre_col - 50, centre_row + 30), 20, 20),
                 Rectangle((centre_col + 30, centre_row + 30), 20, 20)]
        pc = PatchCollection(rects, edgecolors='red', facecolors="None", label='ROIs')
        ax.add_collection(pc)

    return sample


def get_object_centre(dcm) -> (int, int):
    """
    Find the phantom object within the image and returns its centre col and row value. Note first element in output = col, second = row.

    Args:
        dcm:

    Returns:
        centre: (col:int, row:int)

    """

    shape_detector = hazenlib.tools.ShapeDetector(arr=dcm.pixel_array)
    orientation = hazenlib.tools.get_image_orientation(dcm.ImageOrientationPatient)

    if orientation in ['Sagittal', 'Coronal']:
        # orientation is sagittal to patient
        try:
            (col, row), size, angle = shape_detector.get_shape('rectangle')
        except exc.ShapeError:
            # shape_detector.find_contours()
            # shape_detector.detect()
            # contour = shape_detector.shapes['rectangle'][1]
            # angle, centre, size = cv.minAreaRect(contour)
            # print((angle, centre, size))
            # im = cv.drawContours(dcm.pixel_array.copy(), [shape_detector.contours[0]], -1, (0, 255, 255), 10)
            # plt.imshow(im)
            # plt.savefig("rectangles.png")
            # print(shape_detector.shapes.keys())
            raise
    elif orientation == 'Transverse':
        try:
            col, row, r = shape_detector.get_shape('circle')
        except exc.MultipleShapesError:
            print('Warning! Found multiple circles in image, will assume largest circle is phantom.')
            col, row, r = get_largest_circle(shape_detector.shapes['circle'])
    else:
        raise Exception("Direction must be Transverse, Sagittal or Coronal.")

    return int(col), int(row)


def snr_by_smoothing(dcm: pydicom.Dataset, measured_slice_width=None, report_path=False) -> float:
    """

    Parameters
    ----------
    dcm
    measured_slice_width
    report_path

    Returns
    -------
    normalised_snr: float

    """
    col, row = get_object_centre(dcm=dcm)
    noise_img = smoothed_subtracted_image(dcm=dcm)

    signal = [np.mean(roi) for roi in get_roi_samples(ax=None, dcm=dcm, centre_col=col, centre_row=row)]

    noise = [np.std(roi, ddof=1) for roi in get_roi_samples(ax=None, dcm=noise_img, centre_col=col, centre_row=row)]
    # note no root_2 factor in noise for smoothed subtraction (one image) method, replicating Matlab approach and McCann 2013

    snr = np.mean(np.divide(signal, noise))

    normalised_snr = snr * get_normalised_snr_factor(dcm, measured_slice_width)

    if report_path:
        import matplotlib.pyplot as plt
        fig, axes = plt.subplots(1, 1)
        fig.set_size_inches(5, 5)
        fig.tight_layout(pad=1)

        axes.set_title('smoothed noise image')
        axes.imshow(noise_img, cmap='gray', label='smoothed noise image')
        axes.scatter(col, row, 10, marker="+", label='centre')
        get_roi_samples(axes, dcm, col, row)
        axes.legend()

        fig.savefig(report_path + ".png")

    return snr, normalised_snr

def get_largest_circle(circles):
    largest_r = 0
    largest_col, largest_row = 0, 0
    for circle in circles:
        (col, row), r = cv.minEnclosingCircle(circle)
        if r > largest_r:
            largest_r = r
            largest_col, largest_row = col, row

    return largest_col, largest_row, largest_r


def snr_by_subtraction(dcm1: pydicom.Dataset, dcm2: pydicom.Dataset, measured_slice_width=None, report_path=False) -> float:
    """

    Parameters
    ----------
    dcm1
    dcm2
    measured_slice_width
    report_path

    Returns
    -------

    """
    col, row = get_object_centre(dcm=dcm1)

    difference = np.subtract(dcm1.pixel_array.astype('int'), dcm2.pixel_array.astype('int'))

    signal = [np.mean(roi) for roi in get_roi_samples(ax=None, dcm=dcm1, centre_col=col, centre_row=row)]
    noise = np.divide([np.std(roi, ddof=1) for roi in get_roi_samples(ax=None, dcm=difference, centre_col=col, centre_row=row)], np.sqrt(2))
    snr = np.mean(np.divide(signal, noise))

    normalised_snr = snr * get_normalised_snr_factor(dcm1, measured_slice_width)

    if report_path:
        import matplotlib.pyplot as plt
        fig, axes = plt.subplots(1, 1)
        fig.set_size_inches(5, 5)
        fig.tight_layout(pad=1)

        axes.set_title('difference image')
        axes.imshow(difference, cmap='gray', label='difference image')
        axes.scatter(col, row, 10, marker="+", label='centre')
        get_roi_samples(axes, dcm1, col, row)
        axes.legend()

        fig.savefig(report_path + ".png")

    return snr, normalised_snr


def main(data: list, measured_slice_width=None, report_path=False) -> dict:
    """

    Parameters
    ----------
    data
    measured_slice_width

    Returns
    -------
    results: list
    """
    results = {}

    if len(data) == 2:
        key = f"{data[0].SeriesDescription}_{data[0].SeriesNumber}_{data[0].InstanceNumber}"
        if report_path:
            report_path = key
        snr, normalised_snr = snr_by_subtraction(data[0], data[1], measured_slice_width, report_path)
        results[f"snr_subtraction_measured_{key}"] = round(snr, 2)
        results[f"snr_subtraction_normalised_{key}"] = round(normalised_snr, 2)

    for idx, dcm in enumerate(data):
        try:
            key = f"{dcm.SeriesDescription}_{dcm.SeriesNumber}_{dcm.InstanceNumber}"
        except AttributeError as e:
            print(e)
            key = f"{dcm.SeriesDescription}_{dcm.SeriesNumber}"

        if report_path:
            report_path = key

<<<<<<< HEAD
        snr, normalised_snr = snr_by_smoothing(dcm, measured_slice_width, report_path)
        results[f"snr_smoothing_measured_{key}"] = round(snr, 2)
        results[f"snr_smoothing_normalised_{key}"] = round(normalised_snr, 2)
=======
        snr_smooth, normalised_snr_smooth = snr_by_smoothing(dcm, measured_slice_width, report_path)

        results[f"{key}_measured_snr_smoothing"] = snr_smooth
        results[f"{key}_normalised_snr_smoothing"] = normalised_snr_smooth

>>>>>>> bc7c6a0a

    return results

<|MERGE_RESOLUTION|>--- conflicted
+++ resolved
@@ -339,17 +339,9 @@
         if report_path:
             report_path = key
 
-<<<<<<< HEAD
         snr, normalised_snr = snr_by_smoothing(dcm, measured_slice_width, report_path)
         results[f"snr_smoothing_measured_{key}"] = round(snr, 2)
         results[f"snr_smoothing_normalised_{key}"] = round(normalised_snr, 2)
-=======
-        snr_smooth, normalised_snr_smooth = snr_by_smoothing(dcm, measured_slice_width, report_path)
-
-        results[f"{key}_measured_snr_smoothing"] = snr_smooth
-        results[f"{key}_normalised_snr_smoothing"] = normalised_snr_smooth
-
->>>>>>> bc7c6a0a
 
     return results
 
