import copy
import os
import re
from multiprocessing import Pool

import cv2 as cv
import pydicom
import imutils
import matplotlib
import numpy as np

from collections import defaultdict

from scipy.ndimage import uniform_filter
from skimage import filters

import hazenlib.exceptions as exc
from hazenlib.logger import logger

matplotlib.use("Agg")

REGEX_SCRUBNAME = '\\^\\\\`\\{\\}\\[\\]\\(\\)\\!\\$\'\\/\\ \\_\\:\\,\\-\\&\\=\\.\\*\\+\\;\\#'  #: Regex to match for these dirty characters.


def scrub(dirtyString, matchCharacters, join_str='_'):
    """
    This function provides the core functionality for scrubbing strings for bad characters. This is the most useful
    function in the core library since it provides a security hardening benefit as well. Ideally, user input should get
    scrubbed with this function or derivatives. This functionality is mediated by `re.split
    <https://docs.python.org/3/library/re.html?highlight=re%20split#re.split>`_.

    :param dirtyString: Untrustworthy string that needs to be stripped of bad characters such as newlines.
    :param matchCharacters: Iterable of characters to scrub out of the string (typically a string of such characters)
    :param join_str: String used in-between clean fragments. Example, te\\nst => te_st if this parameter is _
    :return: Reconstructed clean string.
    """
    pattern = re.compile('[{}]'.format(matchCharacters))
    target_string = re.split(pattern, str(dirtyString))
    return join_str.join(target_string)


def get_dicom_files(folder: str, sort=False) -> list:
    """Collect files with pixel_array into a list

    Args:
        folder (str): path to folder to check

    Returns:
        list: paths to DICOM image files (may be multi-framed)
    """
    file_list = []
    for file in os.listdir(folder):
        file_path = os.path.join(folder, file)
        if has_pixel_array(file_path):
            file_list.append(file_path)
    return file_list


def is_dicom_file(filename):
    """Check if file is a DICOM file, using the the first 128 bytes are preamble
    the next 4 bytes should contain DICM otherwise it is not a dicom

    Args:
        filename (str): path to file to be checked for the DICM header block

    Returns:
        bool: True or False whether file is a DICOM
    """
    # TODO: make it more robust, ensure that file contains a pixel_array
    file_stream = open(filename, "rb")
    file_stream.seek(128)
    data = file_stream.read(4)
    file_stream.close()
    if data == b"DICM":
        return True
    else:
        logger.debug("%s is not a DICOM file.", filename)
        return False


def has_pixel_array(filename) -> bool:
    """Check whether DICOM object has pixel_array that can be used for calc

    Args:
        filename (str): path to file to be checked

    Returns:
        bool: True/False whether pixel_array is available
    """

    try:
        dcm = pydicom.dcmread(filename)
        # while enhanced DICOMs have a pixel_array, it's shape is in the format
        # (# frames, x_dim, y_dim)
        img = dcm.pixel_array
        return True
    except:
        logger.debug("%s does not contain image data", filename)
        return False


def is_enhanced_dicom(dcm: pydicom.Dataset) -> bool:
    """Check if file is an enhanced DICOM file

    Args:
        dcm (pydicom.Dataset): DICOM image object

    Raises:
        Exception: Unrecognised_SOPClassUID

    Returns:
        bool: True or False whether file is an enhanced DICOM
    """

    if dcm.SOPClassUID in ["1.2.840.10008.5.1.4.1.1.4.1", "EnhancedMRImageStorage"]:
        return True
    elif dcm.SOPClassUID == "1.2.840.10008.5.1.4.1.1.4":
        return False
    else:
        raise Exception("Unrecognised SOPClassUID")


def get_manufacturer(dcm: pydicom.Dataset) -> str:
    """Get the manufacturer field from the DICOM header

    Args:
        dcm (pydicom.Dataset): DICOM image object

    Raises:
        Exception: _description_

    Returns:
        str: manufacturer of the scanner used to obtain the DICOM image
    """
    supported = ["ge", "siemens", "philips", "toshiba", "canon"]
    manufacturer = dcm.Manufacturer.lower()
    for item in supported:
        if item in manufacturer:
            return item

    msg = f"{manufacturer} not recognised manufacturer"
    logger.error(msg)
    raise Exception(msg)


def get_average(dcm: pydicom.Dataset) -> float:
    """Get the NumberOfAverages field from the DICOM header

    Args:
        dcm (pydicom.Dataset): DICOM image object

    Returns:
        float: value of the NumberOfAverages field from the DICOM header
    """
    if is_enhanced_dicom(dcm):
        averages = (
            dcm.SharedFunctionalGroupsSequence[0].MRAveragesSequence[0].NumberOfAverages
        )
    else:
        averages = dcm.NumberOfAverages

    return averages


def get_bandwidth(dcm: pydicom.Dataset) -> float:
    """Get the PixelBandwidth field from the DICOM header

    Args:
        dcm (pydicom.Dataset): DICOM image object

    Returns:
        float: value of the PixelBandwidth field from the DICOM header
    """
    bandwidth = dcm.PixelBandwidth
    return bandwidth


def get_num_of_frames(dcm: pydicom.Dataset) -> int:
    """Get the number of frames from the DICOM pixel_array

    Args:
        dcm (pydicom.Dataset): DICOM image object

    Returns:
        float: value of the PixelBandwidth field from the DICOM header
    """
    # TODO: investigate what values could the dcm.pixel_array.shape be and what that means
    if len(dcm.pixel_array.shape) > 2:
        return dcm.pixel_array.shape[0]
    elif len(dcm.pixel_array.shape) == 2:
        return 1


def get_slice_thickness(dcm: pydicom.Dataset) -> float:
    """Get the SliceThickness field from the DICOM header

    Args:
        dcm (pydicom.Dataset): DICOM image object

    Returns:
        float: value of the SliceThickness field from the DICOM header
    """
    if is_enhanced_dicom(dcm):
        try:
            slice_thickness = (
                dcm.PerFrameFunctionalGroupsSequence[0]
                .PixelMeasuresSequence[0]
                .SliceThickness
            )
        except AttributeError:
            slice_thickness = (
                dcm.PerFrameFunctionalGroupsSequence[0]
                .Private_2005_140f[0]
                .SliceThickness
            )
        except Exception:
            msg = "Unrecognised metadata Field for Slice Thickness"
            logger.exception(msg)
            raise Exception(msg)
    else:
        slice_thickness = dcm.SliceThickness

    return slice_thickness


def get_pixel_size(dcm: pydicom.Dataset) -> (float, float):
    """Get the PixelSpacing field from the DICOM header

    Args:
        dcm (pydicom.Dataset): DICOM image object

    Returns:
        tuple of float: x and y values of the PixelSpacing field from the DICOM header
    """
    manufacturer = get_manufacturer(dcm)
    try:
        if is_enhanced_dicom(dcm):
            dx, dy = (
                dcm.PerFrameFunctionalGroupsSequence[0]
                .PixelMeasuresSequence[0]
                .PixelSpacing
            )
        else:
            dx, dy = dcm.PixelSpacing
    except:
        logger.warning("Could not find PixelSpacing")
        if "ge" in manufacturer:
            fov = get_field_of_view(dcm)
            dx = fov / dcm.Columns
            dy = fov / dcm.Rows
        else:
            msg = "Manufacturer not recognised"
            logger.error(msg)
            raise Exception(msg)

    return dx, dy


def get_TR(dcm: pydicom.Dataset) -> float:
    """Get the RepetitionTime field from the DICOM header

    Args:
        dcm (pydicom.Dataset): DICOM image object

    Returns:
        float: value of the RepetitionTime field from the DICOM header, or defaults to 1000
    """
    # TODO: explore what type of DICOM files do not have RepetitionTime in DICOM header
    try:
        if is_enhanced_dicom(dcm):
            TR = (
                dcm.SharedFunctionalGroupsSequence[0]
                .MRTimingAndRelatedParametersSequence[0]
                .RepetitionTime
            )
        else:
            TR = dcm.RepetitionTime
    except:
        logger.warning("Could not find Repetition Time. Using default value of 1000 ms")
        TR = 1000
    return TR


def get_rows(dcm: pydicom.Dataset) -> float:
    """Get the Rows field from the DICOM header

    Args:
        dcm (pydicom.Dataset): DICOM image object

    Returns:
        float: value of the Rows field from the DICOM header, or defaults to 256
    """
    try:
        rows = dcm.Rows
    except:
        rows = 256
        logger.warning(
            "Could not find Number of matrix rows. Using default value of %i",
            rows,
        )

    return rows


def get_columns(dcm: pydicom.Dataset) -> float:
    """Get the Columns field from the DICOM header

    Args:
        dcm (pydicom.Dataset): DICOM image object

    Returns:
        float: value of the Columns field from the DICOM header, or defaults to 256
    """
    try:
        columns = dcm.Columns
    except:
        columns = 256
        logger.warning(
            "Could not find matrix size (columns). Using default value of %i",
            columns,
        )
    return columns


def get_pe_direction(dcm: pydicom.Dataset):
    """Get the PhaseEncodingDirection field from the DICOM header

    Args:
        dcm (pydicom.Dataset): DICOM image object

    Returns:
        str: value of the InPlanePhaseEncodingDirection field from the DICOM header
    """
    if is_enhanced_dicom(dcm):
        return (
            dcm.SharedFunctionalGroupsSequence[0]
            .MRFOVGeometrySequence[0]
            .InPlanePhaseEncodingDirection
        )
    else:
        return dcm.InPlanePhaseEncodingDirection


def get_field_of_view(dcm: pydicom.Dataset):
    """Get Field of View value from DICOM header depending on manufacturer encoding

    Args:
        dcm (pydicom.Dataset): DICOM image object

    Raises:
        NotImplementedError: Manufacturer not GE, Siemens, Toshiba or Philips so FOV cannot be calculated.

    Returns:
        float: value of the Field of View (calculated as Columns * PixelSpacing[0])
    """
    # assumes square pixels
    manufacturer = get_manufacturer(dcm)

    if "ge" in manufacturer:
        fov = dcm[0x19, 0x101E].value
    elif "siemens" in manufacturer:
        fov = dcm.Columns * dcm.PixelSpacing[0]
    elif "philips" in manufacturer:
        if is_enhanced_dicom(dcm):
            fov = (
                    dcm.Columns
                    * dcm.PerFrameFunctionalGroupsSequence[0]
                    .PixelMeasuresSequence[0]
                    .PixelSpacing[0]
            )
        else:
            fov = dcm.Columns * dcm.PixelSpacing[0]
    elif "toshiba" in manufacturer:
        fov = dcm.Columns * dcm.PixelSpacing[0]
    else:
        logger.error("Manufacturer %s not supported", manufacturer)
        raise NotImplementedError(
            "Manufacturer not GE, Siemens, Toshiba or Philips so FOV cannot be calculated."
        )

    return fov

def get_datatype_max(dtype=np.uint8):
    """Get max value of the numpy datatype range. This is the machine max and not the data's max used value.
    For example, a np.uint8 has a machine range of 0 to 255.

    Args:
        dtype (np.dtype): Numpy datatype

    Returns:
        int|float: max machine value of data type
    """
    try:
        return np.iinfo(dtype).max
    except:
        return np.finfo(dtype).max


def get_datatype_min(dtype=np.uint8):
    """Get min value of the numpy datatype range. This is the machine min and not the data's min used value.
    For example, a np.uint8 has a machine range of 0 to 255.

    Args:
        dtype (np.dtype): Numpy datatype

    Returns:
        int|float: min machine value of data type
    """
    try:
        return np.iinfo(dtype).min
    except:
        return np.finfo(dtype).min


def get_image_IOP(dcm):
    """Get the IOP vectors from the DICOM header.

    Args:
        dcm (pydicom.dataset.FileDataset): DICOM Dataset

    Returns:
        pydicom.multival.MultiValue: vector
    """
    if is_enhanced_dicom(dcm):
        return (
            dcm.PerFrameFunctionalGroupsSequence[-1]
            .PlaneOrientationSequence[-1]
            .ImageOrientationPatient
        )
    return dcm.ImageOrientationPatient


def get_image_IPP(dcm):
    """Get the IPP vector from the DICOM header.

    Args:
        dcm (pydicom.dataset.FileDataset): DICOM Dataset

    Returns:
        pydicom.multival.MultiValue: vector
    """
    if is_enhanced_dicom(dcm):
        return (
            dcm.PerFrameFunctionalGroupsSequence[-1]
            .PlanePositionSequence[-1]
            .ImagePositionPatient
        )
    return dcm.ImagePositionPatient


def get_image_spacing(dcm):
    """Get the pixel resolution from the DICOM header.

    Args:
        dcm (pydicom.dataset.FileDataset): DICOM Dataset

    Returns:
        pydicom.multival.MultiValue: vector
    """
    if is_enhanced_dicom(dcm):
        return dcm.PerFrameFunctionalGroupsSequence[-1].PixelMeasuresSequence[-1].PixelSpacing
    return dcm.PixelSpacing


def get_image_orientation(dcm):
    """
    From http://dicomiseasy.blogspot.com/2013/06/getting-oriented-using-image-plane.html

    Args:
        dcm (list): values of dcm.ImageOrientationPatient - list of float

    Returns:
        str: Sagittal, Coronal or Transverse
    """
    iop = get_image_IOP(dcm)

    iop_round = [round(x) for x in iop]
    plane = np.cross(iop_round[0:3], iop_round[3:6])
    plane = [abs(x) for x in plane]
    if plane[0] == 1:
        return "Sagittal"
    elif plane[1] == 1:
        return "Coronal"
    elif plane[2] == 1:
        return "Transverse"


def determine_orientation(dcm_list):
    """Determine the phantom orientation based on DICOM metadata from a list of DICOM images.

    Note:
        The ImageOrientationPatient tag is a record of the orientation of the
        imaging volume which contains the phantom. The orientation of the
        imaging volume MAY NOT align with the true phantom orientation.

    Args:
        dcm_list (list): list of pyDICOM image objects.

    Returns:
        tuple (string, list):
            "saggital", "coronal", "axial", or "unexpected" orientation. \n
            list of the changing ImagePositionPatient values.
    """
    # Get the number of images in the list,
    # assuming each have a unique position in one of the 3 directions
    expected = len(dcm_list)
    iop = [np.round(c) for c in get_image_IOP(dcm_list[0])]
    x = np.array([round(get_image_IPP(dcm)[0]) for dcm in dcm_list])
    y = np.array([round(get_image_IPP(dcm)[1]) for dcm in dcm_list])
    z = np.array([round(get_image_IPP(dcm)[2]) for dcm in dcm_list])

    # Determine phantom orientation based on DICOM header metadata
    # Assume phantom orientation based on ImageOrientationPatient
    logger.debug("Checking phantom orientation based on ImageOrientationPatient")
    if iop == [0, 1, 0, 0, 0, -1] and len(set(x)) == expected:
        logger.debug("x %s", set(x))
        return "sagittal", x
    elif iop == [1, 0, 0, 0, 0, -1] and len(set(y)) == expected:
        logger.debug("y %s", set(y))
        return "coronal", y
    elif iop == [1, 0, 0, 0, 1, 0] and len(set(z)) == expected:
        logger.debug("z %s", set(z))
        return "axial", z
    else:
        logger.debug("Checking phantom orientation based on ImagePositionPatient")
        # Assume phantom orientation based on the changing value in ImagePositionPatient
        if (
                len(set(x)) == expected
                and len(set(y)) < expected
                and len(set(z)) < expected
        ):
            return "sagittal", x
        elif (
                len(set(x)) < expected
                and len(set(y)) == expected
                and len(set(z)) < expected
        ):
            return "coronal", y
        elif (
                len(set(x)) < expected
                and len(set(y)) < expected
                and len(set(z)) == expected
        ):
            return "axial", z
        else:
            logger.warning("Unable to determine orientation based on DICOM metadata")
<<<<<<< HEAD
            logger.info(f'Image orientation cosines => {iop}')
            logger.info("x %s", set(x))
            logger.info("y %s", set(y))
            logger.info("z %s", set(z))
=======
            logger.info("x %s\ny %s\nz %s", set(x), set(y), set(z))
>>>>>>> 23bd1ca8
            return "unexpected", [x, y, z]


def compute_dicom_frame_size(dcm):
    """Computes the full size in bytes of a Enhanced Multiframe DICOM frame. This value can be used for selecting the
    range of bytes for a given frame when manipulating the individual frames.

    Args:
        dcm (pydicom.dataset.FileDataset): DICOM Dataset

    Returns:
        float|int: byte count of a single frame
    """
    bits_allocated = dcm.BitsAllocated
    bytes_per_pixel = ((bits_allocated - 1) // 8) + 1
    samples_per_pixel = dcm.SamplesPerPixel
    rows, columns = dcm.Rows, dcm.Columns
    initial_frame_length = rows * columns * samples_per_pixel
    if bits_allocated == 1:
        return initial_frame_length // 8 + (initial_frame_length % 8 > 0) # From pydicom's upcoming 3.0
    return initial_frame_length * bytes_per_pixel


def new_dicom(dcm, frame_pixel_data, i):
    """Crude method for spawning a new copy of the input slice with the header patched for consumption.
    This function will patch elements related to enhanced multiframe dicom into the root of the header.
    I attempt the bare minimum patching needed for the proper functioning of the downstream tasks.


    Args:
        dcm (pydicom.dataset.FileDataset): DICOM Dataset
        frame_pixel_data (bytes|bytearray): Pixels meant for this new DICOM slice
        i (int): index of slice in header contents of original slice

    Returns:
        pydicom.dataset.FileDataset: new DICOM slice
    """
    new_dcm = copy.deepcopy(dcm)
    new_dcm.PixelData = frame_pixel_data
    new_dcm.InstanceNumber = i + 1

    subheader = new_dcm.PerFrameFunctionalGroupsSequence[i]

    frame_voi = subheader.FrameVOILUTSequence[-1]
    new_dcm.WindowCenter = dcm.get('WindowCenter', frame_voi.get('WindowCenter', None))
    new_dcm.WindowWidth = dcm.get('WindowWidth', frame_voi.get('WindowWidth', None))

    pixel_value_transformation = subheader.PixelValueTransformationSequence[-1]
    new_dcm.RescaleIntercept = dcm.get('RescaleIntercept', pixel_value_transformation.get('RescaleIntercept', 1))
    new_dcm.RescaleSlope = dcm.get('RescaleSlope', pixel_value_transformation.get('RescaleSlope', 1))
    new_dcm.RescaleType = dcm.get('RescaleType', pixel_value_transformation.get('RescaleType', 1))
    new_dcm.VOILUTFunction = dcm.get('VOILUTFunction', pixel_value_transformation.get('VOILUTFunction', 'linear'))

    return new_dcm


def split_dicom(dcm):
    """Crude method for uncatenating an Enhanced DICOM Multiframe object. If the input is enhanced, we assume that it
    is a multiframe dicom and split it into constituent frames. We return this list.

    Otherwise, return a list whose single element is the given dicom

    Args:
        dcm (pydicom.dataset.FileDataset): DICOM Dataset

    Returns:
        float|int: byte count of a single frame
    """
    if is_enhanced_dicom(dcm):
        frames = []
        pixel_data = dcm.PixelData
        frame_size = compute_dicom_frame_size(dcm)
        frame_count = len(pixel_data) // frame_size
        logger.info(frame_size)
        for i in range(frame_count):
            offset = i * frame_size
            frame_pixel_data = pixel_data[offset:offset + frame_size]
            frames.append(new_dicom(dcm, frame_pixel_data, i))
        return frames
    return [dcm]


def rescale_to_byte(array):
    """
    WARNING: This function normalises/equalises the histogram. This might have unintended consequences.

    Args:
        array (np.array): dcm.pixel_array

    Returns:
        np.array: normalised pixel values as 8-bit (byte) integer
    """
    image_histogram, bins = np.histogram(array.flatten(), 255)
    cdf = image_histogram.cumsum()  # cumulative distribution function
    cdf = 255 * cdf / cdf[-1]  # normalize

    # use linear interpolation of cdf to find new pixel values
    image_equalized = np.interp(array.flatten(), bins[:-1], cdf)

    return image_equalized.reshape(array.shape).astype("uint8")


def expand_data_range(data, valid_range=None, target_type=np.uint8):
    """Takes a dataset and expands its data range to fill the value range possible in the target type.
    For example, if you have the data [1, 2, 3] and need it to fill the absolute values in uint16, you get
    [0, 32767, 65,535]

    Args:
        data (np.array|np.ma.MaskedArray): dataset containing pixel values
        valid_range (tuple, optional): tuple of values to use as the minimum and maximum of the dataset range.
            If None, we use the datasets' minimum and maximum.
        target_type (np.dtype): Numpy datatype to target in the expansion

    Returns:
        np.array: expanded range
    """
    try:
        dtype_max = np.iinfo(target_type).max
    except:
        dtype_max = np.finfo(target_type).max
    lower, upper = (data.min(), data.max()) if valid_range is None else valid_range
    return (((data - lower) / (upper - lower)) * dtype_max).astype(target_type)


def detect_circle(img, dx):
    normalised_img = cv.normalize(
        src=img,
        dst=None,
        alpha=0,
        beta=255,
        norm_type=cv.NORM_MINMAX,
        dtype=cv.CV_8U,
    )
    detected_circles = cv.HoughCircles(
        normalised_img,
        cv.HOUGH_GRADIENT_ALT,
        1,
        param1=300,
        param2=0.9,
        minDist=int(10 / dx),
        minRadius=int(5 / (2 * dx)),
        maxRadius=int(16 / (2 * dx)),
    )
    if detected_circles is None:
        detected_circles = cv.HoughCircles(
            normalised_img,
            cv.HOUGH_GRADIENT,
            1,
            param1=50,
            param2=30,
            minDist=int(10 / dx),  # used to be 180 / dx
            minRadius=int(5 / dx),
            maxRadius=int(16 / dx),
        )
    # debug_image_sample(normalised_img)
    return detected_circles


def detect_centroid(img, dx, dy):
    """Attempt to detect circle locations using cv2.HoughCircles().

    We do the following preprocessing of the input to improve accuracy:

        #. Blur image with a boxcard kernel to help the Laplacian accentuate the circular features.
            It boosts the center accuracy by ~3% in the worst case I tested.
        #. Compute laplacian of the image to extract edges.
        #. Normalize to 8 bit.
        #. Attempt circle detection with HughesCircle Transform from OpenCV.

    These preprocessing steps improve the circle contours, which are then fed into the Hough Transform.
    By the way, we try the Hough Transform with cv.HOUGH_GRADIENT_ALT first. Failing that, we try the default Hough
    Transform mode. Also, we use 2 separate sets of parameter for each transform until we hopefully detect the phantom.

    Args:
        img (np.ndarray): pixel array containing the data to perform circle detection on
        dx (float): The coordinates of the point to rotate
        dy (float, optional): The amplitude threshold for peak identification. Defaults to 1.

    Returns:
        np.ndarray: Flattened array of tuples. tuples follow the form (x, y, r)

    """
    img_smoothed = cv.blur(img, (5, 5))
    img_grad = cv.Laplacian(img_smoothed, cv.CV_64F)
    img_grad_8u = cv.normalize(
        src=img_grad,
        dst=None,
        alpha=0,
        beta=255,
        norm_type=cv.NORM_MINMAX,
        dtype=cv.CV_8U,
    )

    try:
        detected_circles = cv.HoughCircles(
            img_grad_8u,
            cv.HOUGH_GRADIENT_ALT,
            1,
            param1=300,
            param2=0.9,
            minDist=int(180 / dy),
            minRadius=int(180 / (2 * dy)),
            maxRadius=int(200 / (2 * dx)),
        )
        if detected_circles is None:
            detected_circles = cv.HoughCircles(
                img_grad_8u,
                cv.HOUGH_GRADIENT,
                1,
                param1=50,
                param2=30,
                minDist=int(180 / dy),
                minRadius=int(180 / (2 * dy)),
                maxRadius=int(200 / (2 * dx)),
            )
    except AttributeError as e:
        detected_circles = cv.HoughCircles(
            img_grad_8u,
            cv.HOUGH_GRADIENT_ALT,
            1,
            param1=300,
            param2=0.9,
            minDist=int(180 / dy),
            minRadius=80,
            maxRadius=200,
        )
        if detected_circles is None:
            detected_circles = cv.HoughCircles(
                img_grad_8u,
                cv.HOUGH_GRADIENT,
                1,
                param1=50,
                param2=30,
                minDist=int(180 / dy),
                minRadius=80,
                maxRadius=200,
            )
    return detected_circles.flatten()


def compute_radius_from_area(area, voxel_resolution, conversion_value=10):
    """Calculates the radius of an ROI given an area. The radius is in pixel count. Meaning, if we want to get the
    radius for a 200cm2 ROI in a 0.5mm in-plane resolution, we call this function `with area = 200`, `voxel_resolution
    = 0.5`, and `conversion_value = 10`. This will yield a radius in mm which immediately gets divided by the
    resolution to yield the radius in pixel count units.

    Args:
        area (int): Area of ROI that will be generated with the radius calculated in this function
        voxel_resolution (float): voxel/pixel resolution as given by the PixelSpacing attribute in the DICOM header.
            This is typically in millimeter units.
        conversion_value (int): Value to use to convert the radius from area units (cm, etc) to mm.

    Returns:
        int: Integer radius length.
    """
    return np.ceil(np.divide(np.sqrt(np.divide(area, np.pi)) * conversion_value, voxel_resolution)).astype(int)


def create_cross_mask(img, length, x_coord, y_coord):
    """Generates a mask for an roi at the given coordinates

    Args:
        img (np.ndarray|np.ma.MaskedArray): pixel array containing the data where to generate roi
        radius (int): Integer radius of the circular roi
        x_coord (int): x coordinate of the center of the roi
        y_coord (int): y coordinate of the center of the roi

    Returns:
        np.ma.MaskedArray: Masked Array containing data for area of interest and zeros everywhere else.
    """
    grid = np.zeros(img.shape, dtype=np.bool_)

    height = int(length / 2)
    half_length = int(length / 2)
    half_height = int(height / 2)
    quarter_height = int(height / 4)

    x_start = int(x_coord - quarter_height)
    y_start = int(y_coord - half_length)
    grid[y_start: y_start + length, x_start: x_start + half_height] = True

    x_start = int(x_coord - half_length)
    y_start = int(y_coord - quarter_height)
    grid[y_start: y_start + half_height, x_start: x_start + length] = True
    return grid


def create_rectangular_mask(img, width, height, x_coord, y_coord):
    """Generates a mask for an roi at the given coordinates

    Args:
        img (np.ndarray|np.ma.MaskedArray): pixel array containing the data where to generate roi
        width (int): Integer radius of the circular roi
        height (int): Integer radius of the circular roi
        x_coord (int): x coordinate of the center of the roi
        y_coord (int): y coordinate of the center of the roi

    Returns:
        np.ma.MaskedArray: Masked Array containing data for area of interest and zeros everywhere else.
    """
    grid = np.zeros(img.shape, dtype=np.bool_)

    half_width = int(width / 2)
    half_height = int(height / 2)

    x_start = int(x_coord - half_width)
    y_start = int(y_coord - half_height)
    grid[y_start: y_start + height, x_start: x_start + width] = True
    return grid


def create_circular_mask(img, radius, x_coord, y_coord):
    """Generates a mask for an roi at the given coordinates

    Args:
        img (np.ndarray|np.ma.MaskedArray): pixel array containing the data where to generate roi
        radius (int): Integer radius of the circular roi
        x_coord (int): x coordinate of the center of the roi
        y_coord (int): y coordinate of the center of the roi

    Returns:
        np.ma.MaskedArray: Masked Array containing data for area of interest and zeros everywhere else.
    """
    height, width = img.shape
    y_grid, x_grid = np.ogrid[:height, :width]
    return (x_grid - x_coord) ** 2 + (y_grid - y_coord) ** 2 <= radius ** 2


def create_circular_kernel(radius):
    """Generate ROI kernel that can be used during convolutions. This is for generating circular kernels.

    Args:
        radius (int): Integer radius of the circular roi

    Returns:
        np.ndarray: Arrays of 1s and 0s comprising the circular kernel to use for convolution.
    """
    diameter = (radius * 2) + 1
    kernel_arr = np.zeros((diameter, diameter), dtype=np.bool_)
    return create_circular_mask(kernel_arr, radius, radius, radius).astype(np.int_)


def create_circular_mean_kernel(radius):
    """Generate ROI kernel that can be used during convolutions. This is for generating circular kernels.
    Uses :py:func:`create_roi_kernel` to generate the initial kernel mask.

    avg_kernel = kernel / kernel.sum()

    Convoluting against this kernel should yield

    Args:
        radius (int): Integer radius of the circular roi

    Returns:
        np.ndarray: Arrays of 1s and 0s comprising the circular kernel to use for convolution.
    """
    mask = create_circular_kernel(radius)
    return mask / mask.sum()


def create_cross_roi_at(img, width, x_coord, y_coord):
    """Generates a masked array delimiting the area of interest. It assists numpy in determining what data to use in
    math operations.

    Args:
        img (np.ndarray|np.ma.MaskedArray): pixel array containing the data where to generate roi
        radius (int): Integer radius of the circular roi
        x_coord (int): x coordinate of the center of the roi
        y_coord (int): y coordinate of the center of the roi

    Returns:
        np.ma.MaskedArray: Masked Array containing data for area of interest and zeros everywhere else.
    """
    mask = create_cross_mask(img, width, x_coord, y_coord)
    masked_img = np.ma.masked_array(img.copy(), mask=~mask, fill_value=0)
    return masked_img


def create_rectangular_roi_at(img, width, height, x_coord, y_coord):
    """Generates a masked array delimiting the area of interest. It assists numpy in determining what data to use in
    math operations.

    Args:
        img (np.ndarray|np.ma.MaskedArray): pixel array containing the data where to generate roi
        width (int): Integer radius of the circular roi
        height (int): Integer radius of the circular roi
        x_coord (int): x coordinate of the center of the roi
        y_coord (int): y coordinate of the center of the roi

    Returns:
        np.ma.MaskedArray: Masked Array containing data for area of interest and zeros everywhere else.
    """
    mask = create_rectangular_mask(img, width, height, x_coord, y_coord)
    masked_img = np.ma.masked_array(img.copy(), mask=~mask, fill_value=0)
    return masked_img


def create_circular_roi_at(img, radius, x_coord, y_coord):
    """Generates a masked array delimiting the area of interest. It assists numpy in determining what data to use in
    math operations.

    Args:
        img (np.ndarray|np.ma.MaskedArray): pixel array containing the data where to generate roi
        radius (int): Integer radius of the circular roi
        x_coord (int): x coordinate of the center of the roi
        y_coord (int): y coordinate of the center of the roi

    Returns:
        np.ma.MaskedArray: Masked Array containing data for area of interest and zeros everywhere else.
    """
    mask = create_circular_mask(img, radius, x_coord, y_coord)
    masked_img = np.ma.masked_array(img.copy(), mask=~mask, fill_value=0)
    return masked_img


def create_circular_roi_with_numpy_index(img, radius, argx):
    """Wrapper around :py:func:`create_roi_at` meant to use flat element indices and return an roi centered around
    this element.

    Args:
        img (np.ndarray): pixel array containing the data where to generate roi
        radius (int): Integer radius of the circular roi
        argx (int): index to nd.array element if the array was flattened. Example, value from argmax().

    Returns:
        np.ma.MaskedArray: Masked Array containing data for area of interest and zeros everywhere else.
    """
    x_coord, y_coord = detect_roi_center(img, argx)
    return create_circular_roi_at(img, radius, x_coord, y_coord), x_coord, y_coord


def detect_roi_center(img, argx):
    """Finds the x and y coordinates of the center of an roi given the flat index in the numpy array!

    Args:
        img (np.ndarray): pixel array containing the data where to generate roi
        argx (int): index to nd.array element if the array was flattened. Example, value from argmax().

    Returns:
        x_coord (int): x coordinate of the center of the roi
        y_coord (int): y coordinate of the center of the roi
    """
    height, width = img.shape
    y, x = np.divmod(argx, width)  # returns x //y, x % y per docs but x is found with x % y
    return x, y


def wait_on_parallel_results(fxn, arg_list=[]):
    """Parallelises a function into n number of jobs. It uses Python's multiprocessing Pool to spawn several processes
    that accept each job instance and processes it. The main use in this project is as a way to keep the report writing
    as fast as possible when we have multiple images to write to disk.

    Args:
        fxn (function): function symbol to execute on arguments
        arg_list (list of tuple): List of tuples. Each tuple has the list of parameters to pass to function. Therefore,
            each tuple symbolizes a job we need to process using the specified function.

    Returns:
        list: List of values returned by each job.
    """
    with Pool() as pool:
        results = []
        result_handles = []
        for args in arg_list:
            result_handles.append(pool.apply_async(fxn, args))

        pool.close()
        pool.join()

        for r in result_handles:
            results.append(r.get())
        return results


def debug_image_sample(img, out_path=None):
    """Uses :py:class:`DebugSnapshotShow` to display the current image snapshot.
    Use this function to force a display of an intermediate numpy image array to visually inspect results.

    Args:
        img (np.ndarray): pixel array containing the data to display
        out_path (str): file path where you would like to save a copy of the image

    """
    if len(img):
        snapshot = DebugSnapshotShow(img).image
        if not out_path is None:
            snapshot.save(out_path, format="PNG", dpi=(300, 300))


def debug_plot_sample(img, plot_indx=0):
    """Uses :py:class:`DebugSnapshotShow` to display the current image snapshot.
    Use this function to force a display of an intermediate numpy image array to visually inspect results.

    Args:
        img (np.ndarray): pixel array containing the data to display
        out_path (str): file path where you would like to save a copy of the image

    """
    if len(img):
        import matplotlib.pyplot as plt
        plt.plot(img)
        plt.savefig(f'/tmp/hazen_debug_plot_{plot_indx}.png')


def debug_image_sample_circles(img, circles=[], out_path=None):
    """Uses :py:class:`DebugSnapshotShow` to display the current image snapshot.
    Use this function to force a display of an intermediate numpy image array to visually inspect results.

    Args:
        img (np.ndarray): pixel array containing the data to display
        out_path (str): file path where you would like to save a copy of the image

    """
    for circle in circles[-1]:
        logger.info(f'Center {circle[0]}, {circle[1]}')
        center = (int(circle[0]), int(circle[1]))
        cv.circle(img, center, int(circle[2]), (0, 255, 0), 1)
    debug_image_sample(img, out_path)


class DebugSnapshotShow:
    """
    This class manages presentation of an image (file path or instance of PIL.Image. This class is used as if it were
    a function.
    See the `Pillow ImageShow Documentation <https://pillow.readthedocs.io/en/stable/reference/ImageShow.html>`_.
    You will need to install Pillow/PIL library and dependencies separately.
    This class is meant to assist during debugging of image processing steps.
    """

    def __init__(self, image_instance):
        from PIL import Image, ImageShow
        if isinstance(image_instance, str):
            image_instance = Image.open(image_instance)
        elif isinstance(image_instance, np.ndarray) or isinstance(image_instance, np.ma.MaskedArray):
            image_instance = expand_data_range(image_instance, target_type=np.uint8)
            image_instance = Image.fromarray(image_instance)
        presenter = ImageShow.EogViewer()
        presenter.show_image(image_instance)
        self.image = image_instance


class Rod:
    """Class for rods detected in the image"""

    def __init__(self, x, y):
        self.x = x
        self.y = y

    def __repr__(self):
        return f"Rod: {self.x}, {self.y}"

    def __str__(self):
        return f"Rod: {self.x}, {self.y}"

    @property
    def centroid(self):
        return self.x, self.y

    def __lt__(self, other):
        """Using "reading order" in a coordinate system where 0,0 is bottom left"""
        try:
            x0, y0 = self.centroid
            x1, y1 = other.centroid
            return (-y0, x0) < (-y1, x1)
        except AttributeError:
            logger.error(
                "Object other (type %s) has no property 'centroid'"
                " which is required for comparison.",
                type(other),
            )
            return NotImplemented

    def __eq__(self, other):
        return self.x == other.x and self.y == other.y


class ShapeDetector:
    """Class for the detection of shapes in pixel arrays
    This class is largely adapted from https://www.pyimagesearch.com/2016/02/08/opencv-shape-detection/
    """

    def __init__(self, arr):
        self.arr = arr
        self.contours = None
        self.shapes = defaultdict(list)
        self.blurred = None
        self.thresh = None

    def find_contours(self):
        """Find contours in pixel array"""
        # convert the resized image to grayscale, blur it slightly, and threshold it
        self.blurred = cv.GaussianBlur(self.arr.copy(), (5, 5), 0)  # magic numbers

        optimal_threshold = filters.threshold_li(
            self.blurred, initial_guess=np.quantile(self.blurred, 0.50)
        )
        self.thresh = np.where(self.blurred > optimal_threshold, 255, 0).astype(
            np.uint8
        )

        # have to convert type for find contours
        contours = cv.findContours(self.thresh, cv.RETR_TREE, 1)
        self.contours = imutils.grab_contours(contours)
        # rep = cv.drawContours(self.arr.copy(), [self.contours[0]], -1, color=(0, 255, 0), thickness=5)
        # plt.imshow(rep)
        # plt.title("rep")
        # plt.colorbar()
        # plt.show()

    def detect(self):
        """Detect specified shapes in pixel array

        Currently supported shapes:
            - circle
            - triangle
            - rectangle
            - pentagon
        """
        for c in self.contours:
            # initialize the shape name and approximate the contour
            peri = cv.arcLength(c, True)
            if peri < 100:
                # ignore small shapes, magic number is complete guess
                continue
            approx = cv.approxPolyDP(c, 0.04 * peri, True)

            # if the shape is a triangle, it will have 3 vertices
            if len(approx) == 3:
                shape = "triangle"

            # if the shape has 4 vertices, it is either a square or
            # a rectangle
            elif len(approx) == 4:
                shape = "rectangle"

            # if the shape is a pentagon, it will have 5 vertices
            elif len(approx) == 5:
                shape = "pentagon"

            # otherwise, we assume the shape is a circle
            else:
                logger.debug(
                    "%i vertices detected - assuming a circle", len(approx)
                )
                shape = "circle"

            # return the name of the shape
            logger.debug("%s detected", shape)
            self.shapes[shape].append(c)

    def get_shape(self, shape):
        """Identify shapes in pixel array

        Args:
            shape (_type_): _description_

        Raises:
            exc.ShapeDetectionError: ensure that only expected shapes are detected
            exc.MultipleShapesError: ensure that only 1 shape is detected

        Returns:
            tuple: varies depending on shape detected
                - circle: x, y, r - corresponding to x,y coords of centre and radius
                - rectangle/square: (x, y), size, angle - corresponding to x,y coords of centre, size (tuple) and angle in degrees
        """
        self.find_contours()
        self.detect()

        if shape not in self.shapes.keys():
            # print(self.shapes.keys())
            logger.error(
                "No valid shape detected - got %s but expected one of %s",
                shape, self.shape.keys(),
            )
            raise exc.ShapeDetectionError(shape)

        if len(self.shapes[shape]) > 1:
            shapes = [{shape: len(contours)} for shape, contours in self.shapes.items()]
            logger.error(
                "Multiple (%i) shapes were detected - should be just 1",
                len(self.shapes[shape]),
            )
            raise exc.MultipleShapesError(shapes)

        contour = self.shapes[shape][0]
        if shape == "circle":
            # (x,y) is centre of circle, in x, y coordinates. x=column, y=row.
            (x, y), r = cv.minEnclosingCircle(contour)
            return x, y, r

        # Outputs in below code chosen to match cv.minAreaRect output
        # https://opencv-python-tutroals.readthedocs.io/en/latest/py_tutorials/py_imgproc/py_contours/py_contour_features/py_contour_features.html#b-rotated-rectangle
        # (x,y) is top-left of rectangle, in x, y coordinates. x=column, y=row.

        if shape == "rectangle" or shape == "square":
            (x, y), size, angle = cv.minAreaRect(contour)
            # OpenCV v4.5 adjustment
            # - cv.minAreaRect() output tuple order changed since v3.4
            # - swap size order & rotate angle by -90
            size = (size[1], size[0])
            angle = angle - 90
            return (x, y), size, angle<|MERGE_RESOLUTION|>--- conflicted
+++ resolved
@@ -544,14 +544,8 @@
             return "axial", z
         else:
             logger.warning("Unable to determine orientation based on DICOM metadata")
-<<<<<<< HEAD
             logger.info(f'Image orientation cosines => {iop}')
-            logger.info("x %s", set(x))
-            logger.info("y %s", set(y))
-            logger.info("z %s", set(z))
-=======
             logger.info("x %s\ny %s\nz %s", set(x), set(y), set(z))
->>>>>>> 23bd1ca8
             return "unexpected", [x, y, z]
 
 
