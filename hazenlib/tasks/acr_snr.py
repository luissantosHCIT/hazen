"""
ACR SNR

Calculates the SNR for slice 7 (the uniformity slice) of the ACR phantom.

This script utilises the smoothed subtraction method described in McCann 2013:
A quick and robust method for measurement of signal-to-noise ratio in MRI, Phys. Med. Biol. 58 (2013) 3775:3790

and a standard subtraction SNR.

Created by Neil Heraghty (Adapted by Yassine Azma)

09/01/2023
"""

import sys
import traceback
import os

import hazenlib.utils
from hazenlib.HazenTask import HazenTask
from scipy import ndimage

import numpy as np
import skimage.morphology
import pydicom
from scipy import ndimage

from hazenlib.HazenTask import HazenTask
from hazenlib.acr_object import ACRObject


class ACRSNR(HazenTask):

    def __init__(self, **kwargs):
        super().__init__(**kwargs)
        self.ACR_obj = None

        self.data2 = []

    def run(self, measured_slice_width=None, subtract=None) -> dict:
        if measured_slice_width is not None:
            measured_slice_width = float(measured_slice_width)
        snr_results = {}
<<<<<<< HEAD
        self.ACR_obj = [ACRObject(self.data)]
        snr_dcm = self.ACR_obj[0].dcm[6]
=======

>>>>>>> 561a7ac8
        # SINGLE METHOD (SMOOTHING)
        if subtract is None:
            try:
                snr, normalised_snr = self.snr_by_smoothing(snr_dcm, measured_slice_width)
                snr_results[f"snr_smoothing_measured_{self.key(snr_dcm)}"] = round(snr, 2)
                snr_results[f"snr_smoothing_normalised_{self.key(snr_dcm)}"] = round(normalised_snr, 2)
            except Exception as e:
                print(f"Could not calculate the SNR for {self.key(snr_dcm)} because of : {e}")
                traceback.print_exc(file=sys.stdout)
        # SUBTRACTION METHOD
        else:
            temp = [f for f in os.listdir(subtract) if os.path.isfile(os.path.join(subtract, f))]
            filenames = [f'{subtract}/{file}' for file in temp]

            self.data2 = [pydicom.dcmread(dicom) for dicom in filenames]
            self.ACR_obj.append(ACRObject(self.data2))
            snr_dcm2 = self.ACR_obj[1].dcm[6]
            try:
                snr, normalised_snr = self.snr_by_subtraction(snr_dcm, snr_dcm2)
                snr_results[f"snr_subtraction_measured_{self.key(snr_dcm)}"] = round(snr, 2)
                snr_results[f"snr_subtraction_normalised_{self.key(snr_dcm)}"] = round(normalised_snr, 2)
            except Exception as e:
                print(f"Could not calculate the SNR for {self.key(snr_dcm)} and "
                      f"{self.key(snr_dcm2)} because of : {e}")
                traceback.print_exc(file=sys.stdout)


        results = {self.key(snr_dcm): snr_results, 'reports': {'images': self.report_files}}

        # only return reports if requested
        if self.report:
            results['reports'] = {'images': self.report_files}

        return results

    def get_normalised_snr_factor(self, dcm, measured_slice_width=None) -> float:
        dx, dy = hazenlib.utils.get_pixel_size(dcm)
        bandwidth = hazenlib.utils.get_bandwidth(dcm)
        TR = hazenlib.utils.get_TR(dcm)
        rows = hazenlib.utils.get_rows(dcm)
        columns = hazenlib.utils.get_columns(dcm)

        if measured_slice_width:
            slice_thickness = measured_slice_width
        else:
            slice_thickness = hazenlib.utils.get_slice_thickness(dcm)

        averages = hazenlib.utils.get_average(dcm)
        bandwidth_factor = np.sqrt((bandwidth * columns / 2) / 1000) / np.sqrt(30)
        voxel_factor = (1 / (0.001 * dx * dy * slice_thickness))

        normalised_snr_factor = bandwidth_factor * voxel_factor * (1 / (np.sqrt(averages * rows * (TR / 1000))))
        return normalised_snr_factor

    def filtered_image(self, dcm: pydicom.Dataset) -> np.array:
        """
        Performs a 2D convolution (for filtering images)
        uses uniform_filter SciPy function

        parameters:
        ---------------
        a: array to be filtered

        returns:
        ---------------
        filtered numpy array
        """
        a = dcm.pixel_array.astype('int')

        # filter size = 9, following MATLAB code and McCann 2013 paper for head coil, although note McCann 2013
        # recommends 25x25 for body coil.
        filtered_array = ndimage.uniform_filter(a, 25, mode='constant')
        return filtered_array

    def get_noise_image(self, dcm: pydicom.Dataset) -> np.array:
        """
        Separates the image noise by smoothing the image and subtracting the smoothed image
        from the original.

        parameters:
        ---------------
        a: image array from dcmread and .pixelarray

        returns:
        ---------------
        Imnoise: image representing the image noise
        """
        a = dcm.pixel_array.astype('int')

        # Convolve image with boxcar/uniform kernel
        imsmoothed = self.filtered_image(dcm)

        # Subtract smoothed array from original
        imnoise = a - imsmoothed

        return imnoise

    def get_roi_samples(self, ax, dcm: pydicom.Dataset or np.ndarray, centre_col: int, centre_row: int) -> list:

        if type(dcm) == np.ndarray:
            data = dcm
        else:
            data = dcm.pixel_array

        sample = [None] * 5
        # for array indexing: [row, column] format
        sample[0] = data[(centre_row - 10):(centre_row + 10), (centre_col - 10):(centre_col + 10)]
        sample[1] = data[(centre_row - 50):(centre_row - 30), (centre_col - 50):(centre_col - 30)]
        sample[2] = data[(centre_row + 30):(centre_row + 50), (centre_col - 50):(centre_col - 30)]
        sample[3] = data[(centre_row - 50):(centre_row - 30), (centre_col + 30):(centre_col + 50)]
        sample[4] = data[(centre_row + 30):(centre_row + 50), (centre_col + 30):(centre_col + 50)]

        if ax:
            from matplotlib.patches import Rectangle
            from matplotlib.collections import PatchCollection
            # for patches: [column/x, row/y] format

            rects = [Rectangle((centre_col - 10, centre_row - 10), 20, 20),
                     Rectangle((centre_col - 50, centre_row - 50), 20, 20),
                     Rectangle((centre_col + 30, centre_row - 50), 20, 20),
                     Rectangle((centre_col - 50, centre_row + 30), 20, 20),
                     Rectangle((centre_col + 30, centre_row + 30), 20, 20)]
            pc = PatchCollection(rects, edgecolors='red', facecolors="None", label='ROIs')
            ax.add_collection(pc)

        return sample

    def snr_by_smoothing(self, dcm: pydicom.Dataset, measured_slice_width=None) -> float:
        """

        Parameters
        ----------
        dcm
        measured_slice_width

        Returns
        -------
        normalised_snr: float

        """
        centre = self.ACR_obj[0].centre
        col, row = centre
        noise_img = self.get_noise_image(dcm)

        signal = [np.mean(roi) for roi in
                  self.get_roi_samples(ax=None, dcm=dcm, centre_col=int(col), centre_row=int(row))]

        noise = [np.std(roi, ddof=1) for roi in
                 self.get_roi_samples(ax=None, dcm=noise_img, centre_col=int(col), centre_row=int(row))]
        # note no root_2 factor in noise for smoothed subtraction (one image) method, replicating Matlab approach and
        # McCann 2013

        snr = np.mean(np.divide(signal, noise))

        normalised_snr = snr * self.get_normalised_snr_factor(dcm, measured_slice_width)

        if self.report:
            import matplotlib.pyplot as plt
            fig, axes = plt.subplots(2, 1)
            fig.set_size_inches(8, 16)
            fig.tight_layout(pad=4)

            axes[0].imshow(dcm.pixel_array)
            axes[0].scatter(centre[0], centre[1], c='red')
            axes[0].set_title('Centroid Location')

            axes[1].set_title('Smoothed Noise Image')
            axes[1].imshow(noise_img, cmap='gray')
            self.get_roi_samples(axes[1], dcm, int(col), int(row))

            img_path = os.path.realpath(os.path.join(self.report_path, f'{self.key(dcm)}_smoothing.png'))
            fig.savefig(img_path)
            self.report_files.append(img_path)

        return snr, normalised_snr

    def snr_by_subtraction(self, dcm1: pydicom.Dataset, dcm2: pydicom.Dataset, measured_slice_width=None) -> float:
        """

        Parameters
        ----------
        dcm1
        dcm2
        measured_slice_width

        Returns
        -------

        """
        centre = self.ACR_obj[0].centre
        col, row = centre

        difference = np.subtract(dcm1.pixel_array.astype('int'), dcm2.pixel_array.astype('int'))

        signal = [np.mean(roi) for roi in
                  self.get_roi_samples(ax=None, dcm=dcm1, centre_col=int(col), centre_row=int(row))]
        noise = np.divide(
            [np.std(roi, ddof=1) for roi in
             self.get_roi_samples(ax=None, dcm=difference, centre_col=int(col), centre_row=int(row))],
            np.sqrt(2))
        snr = np.mean(np.divide(signal, noise))

        normalised_snr = snr * self.get_normalised_snr_factor(dcm1, measured_slice_width)

        if self.report:
            import matplotlib.pyplot as plt
            fig, axes = plt.subplots(2, 1)
            fig.set_size_inches(8, 16)
            fig.tight_layout(pad=4)

            axes[0].imshow(dcm1.pixel_array)
            axes[0].scatter(centre[0], centre[1], c='red')
            axes[0].axis('off')
            axes[0].set_title('Centroid Location')

            axes[1].set_title('Difference Image')
            axes[1].imshow(difference, cmap='gray',)
            self.get_roi_samples(axes[1], dcm1, int(col), int(row))
            axes[1].axis('off')

            img_path = os.path.realpath(os.path.join(self.report_path, f'{self.key(dcm1)}_snr_subtraction.png'))
            fig.savefig(img_path)
            self.report_files.append(img_path)

        return snr, normalised_snr<|MERGE_RESOLUTION|>--- conflicted
+++ resolved
@@ -39,15 +39,14 @@
         self.data2 = []
 
     def run(self, measured_slice_width=None, subtract=None) -> dict:
+        
         if measured_slice_width is not None:
             measured_slice_width = float(measured_slice_width)
+        
         snr_results = {}
-<<<<<<< HEAD
         self.ACR_obj = [ACRObject(self.data)]
         snr_dcm = self.ACR_obj[0].dcm[6]
-=======
-
->>>>>>> 561a7ac8
+
         # SINGLE METHOD (SMOOTHING)
         if subtract is None:
             try:
