--- conflicted
+++ resolved
@@ -26,13 +26,9 @@
 
 from hazenlib.HazenTask import HazenTask
 from hazenlib.ACRObject import ACRObject
-<<<<<<< HEAD
 from hazenlib.utils import create_circular_roi_at, compute_radius_from_area, \
     create_circular_mask, create_circular_mean_kernel, detect_roi_center
 from hazenlib import logger
-=======
-from hazenlib.logger import logger
->>>>>>> 23bd1ca8
 
 
 class ACRUniformity(HazenTask):
