--- conflicted
+++ resolved
@@ -64,16 +64,11 @@
                 "Vertical distance": round(lengths_1[1], 2),
             }
         except Exception as e:
-<<<<<<< HEAD
-            logger.error(
-                f"Could not calculate the geometric accuracy for {self.img_desc(self.ACR_obj.slice_stack[0])} because of : {e}"
-=======
             logger.exception(
                 "Could not calculate the geometric accuracy for"
                 " %s because of : %s",
                 self.img_desc(self.ACR_obj.slice_stack[0]),
                 e,
->>>>>>> 23bd1ca8
             )
             traceback.print_exc(file=sys.stdout)
 
@@ -86,16 +81,11 @@
                 "Diagonal distance SE": round(lengths_5[3], 2),
             }
         except Exception as e:
-<<<<<<< HEAD
-            logger.error(
-                f"Could not calculate the geometric accuracy for {self.img_desc(self.ACR_obj.slice_stack[4])} because of : {e}"
-=======
             logger.exception(
                 "Could not calculate the geometric accuracy for"
                 " %s because of : %s",
                 self.img_desc(self.ACR_obj.slice_stack[4]),
                 e,
->>>>>>> 23bd1ca8
             )
             traceback.print_exc(file=sys.stdout)
 
