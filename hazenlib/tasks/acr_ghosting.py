"""
ACR Ghosting

https://www.acraccreditation.org/-/media/acraccreditation/documents/mri/largephantomguidance.pdf

Calculates the percent-signal ghosting for slice 7 of the ACR phantom.

This script calculates the percentage signal ghosting in accordance with the ACR Guidance.
This is done by first defining a large 200cm2 ROI before placing 10cm2 elliptical ROIs outside the phantom along the
cardinal directions. The results are also visualised.

Created by Yassine Azma
yassine.azma@rmh.nhs.uk

14/11/2022
"""

import os
import sys
import traceback
import numpy as np

from hazenlib.HazenTask import HazenTask
from hazenlib.ACRObject import ACRObject


class ACRGhosting(HazenTask):
    """Ghosting measurement class for DICOM images of the ACR phantom."""

    def __init__(self, **kwargs):
        super().__init__(**kwargs)
        # Initialise ACR object
        self.ACR_obj = ACRObject(self.dcm_list)

    def run(self) -> dict:
        """Main function for performing ghosting measurement using slice 7 from the ACR phantom image set.

        Returns:
<<<<<<< HEAD
            dict: results are returned in a standardised dictionary structure specifying the task name, input DICOM Series Description + SeriesNumber + InstanceNumber, task measurement key-value pairs, optionally path to the generated images for visualisation
=======
            dict: results are returned in a standardised dictionary structure specifying the task name, input DICOM Series Description + SeriesNumber + InstanceNumber, task measurement key-value pairs, optionally path to the generated images for visualisation.
>>>>>>> 6072a8c9
        """
        # Initialise results dictionary
        results = self.init_result_dict()
        results["file"] = self.img_desc(self.ACR_obj.slice_stack[6])

        try:
            result = self.get_signal_ghosting(self.ACR_obj.slice_stack[6])
            results["measurement"] = {"signal ghosting %": round(result, 3)}
        except Exception as e:
            print(
                f"Could not calculate the percent-signal ghosting for {self.img_desc(self.ACR_obj.slice_stack[6])} because of : {e}"
            )
            traceback.print_exc(file=sys.stdout)

        # only return reports if requested
        if self.report:
            results["report_image"] = self.report_files

        return results

    def get_signal_ghosting(self, dcm):
<<<<<<< HEAD
        """alculate signal ghosting. \n
        Sample signal intensity from ellipses outside the phantom in
        four directions and calculates the mean signal value within each.
        Calculate the percentage signal ghosting (PSG): the mean signal in these four ROIs as a percentage of the mean signal in a ROI in the centre of the phantom.
=======
        """Calculates the percentage signal ghosting (PSG) \n
        Draws four ellipses outside the phantom in four directions and calculates the mean
        signal value within each of these, then expresses it as a percentage of a ROI in the centre of the phantom.
>>>>>>> 6072a8c9

        Args:
            dcm (pydicom.Dataset): DICOM image object.

        Returns:
            float: percentage ghosting value.
        """
        img = dcm.pixel_array
<<<<<<< HEAD
        r_large = np.ceil(80 / self.ACR_obj.dx).astype(
            int
        )  # Required pixel radius to produce ~200cm2 ROI
=======
        # In-plane resolution from metadata
        res = dcm.PixelSpacing
        # Required pixel radius to produce ~200cm2 ROI
        r_large = np.ceil(80 / res[0]).astype(int)
>>>>>>> 6072a8c9
        dims = img.shape

        mask = self.ACR_obj.get_mask_image(img)
        (centre_x, centre_y), _ = self.ACR_obj.find_phantom_center(
            img, self.ACR_obj.dx, self.ACR_obj.dy
        )

        nx = np.linspace(1, dims[0], dims[0])
        ny = np.linspace(1, dims[1], dims[1])

        x, y = np.meshgrid(nx, ny)

        lroi = np.square(x - centre_x) + np.square(
            y - centre_y - np.divide(5, self.ACR_obj.dy)
        ) <= np.square(r_large)
<<<<<<< HEAD
        sad = 2 * np.ceil(
            np.sqrt(1000 / (4 * np.pi)) / self.ACR_obj.dx
        )  # Short axis diameter for an ellipse of 10cm2 with a 1:4 axis ratio

        # WEST ELLIPSE
        w_point = np.argwhere(np.sum(mask, 0) > 0)[0]  # find first column in mask
        w_centre = [centre_y, np.floor(w_point / 2)]  # initialise centre of ellipse
        left_fov_to_centre = (
            w_centre[1] - sad / 2 - 5
        )  # edge of ellipse towards left FoV (+ tolerance)
        centre_to_left_phantom = (
            w_centre[1] + sad / 2 + 5
        )  # edge of ellipse towards left side of phantom (+ tolerance)
=======
        # Short axis diameter for an ellipse of 10cm2 with a 1:4 axis ratio
        sad = 2 * np.ceil(np.sqrt(1000 / (4 * np.pi)) / res[0])

        # WEST ELLIPSE
        # find first column in mask
        w_point = np.argwhere(np.sum(mask, 0) > 0)[0]
        # initialise centre of ellipse
        w_centre = [cxy[1], np.floor(w_point / 2)]
        # edge of ellipse towards left FoV (+ tolerance)
        left_fov_to_centre = w_centre[1] - sad / 2 - 5
        # edge of ellipse towards left side of phantom (+ tolerance)
        centre_to_left_phantom = w_centre[1] + sad / 2 + 5
>>>>>>> 6072a8c9
        if left_fov_to_centre < 0 or centre_to_left_phantom > w_point:
            diffs = [left_fov_to_centre, centre_to_left_phantom - w_point]
            ind = diffs.index(max(diffs, key=abs))
            # ellipse scaling factor
            w_factor = (sad / 2) / (sad / 2 - np.absolute(diffs[ind]))
        else:
            w_factor = 1

        # generate ellipse mask
        w_ellipse = np.square((y - w_centre[0]) / (4 * w_factor)) + np.square(
            (x - w_centre[1]) * w_factor
<<<<<<< HEAD
        ) <= np.square(
            10 / self.ACR_obj.dx
        )  # generate ellipse mask
=======
        ) <= np.square(10 / res[0])
>>>>>>> 6072a8c9

        # EAST ELLIPSE
        # find last column in mask
        e_point = np.argwhere(np.sum(mask, 0) > 0)[-1]
        # initialise centre of ellipse
        e_centre = [
            centre_y,
            e_point + np.ceil((dims[1] - e_point) / 2),
        ]
        # edge of ellipse towards right FoV (+ tolerance)
        right_fov_to_centre = e_centre[1] + sad / 2 + 5
        # edge of ellipse towards right side of phantom (+ tolerance)
        centre_to_right_phantom = e_centre[1] - sad / 2 - 5
        if right_fov_to_centre > dims[1] - 1 or centre_to_right_phantom < e_point:
            diffs = [
                dims[1] - 1 - right_fov_to_centre,
                centre_to_right_phantom - e_point,
            ]
            ind = diffs.index(max(diffs, key=abs))
            # ellipse scaling factor
            e_factor = (sad / 2) / (sad / 2 - np.absolute(diffs[ind]))
        else:
            e_factor = 1

        # generate ellipse mask
        e_ellipse = np.square((y - e_centre[0]) / (4 * e_factor)) + np.square(
            (x - e_centre[1]) * e_factor
<<<<<<< HEAD
        ) <= np.square(
            10 / self.ACR_obj.dx
        )  # generate ellipse mask

        # NORTH ELLIPSE
        n_point = np.argwhere(np.sum(mask, 1) > 0)[0]  # find first row in mask
        n_centre = [np.round(n_point / 2), centre_x]  # initialise centre of ellipse
        top_fov_to_centre = (
            n_centre[0] - sad / 2 - 5
        )  # edge of ellipse towards top FoV (+ tolerance)
        centre_to_top_phantom = (
            n_centre[0] + sad / 2 + 5
        )  # edge of ellipse towards top side of phantom (+ tolerance)
=======
        ) <= np.square(10 / res[0])

        # NORTH ELLIPSE
        # find first row in mask
        n_point = np.argwhere(np.sum(mask, 1) > 0)[0]
        # initialise centre of ellipse
        n_centre = [np.round(n_point / 2), cxy[0]]
        # edge of ellipse towards top FoV (+ tolerance)
        top_fov_to_centre = n_centre[0] - sad / 2 - 5
        # edge of ellipse towards top side of phantom (+ tolerance)
        centre_to_top_phantom = n_centre[0] + sad / 2 + 5
>>>>>>> 6072a8c9
        if top_fov_to_centre < 0 or centre_to_top_phantom > n_point:
            diffs = [top_fov_to_centre, centre_to_top_phantom - n_point]
            ind = diffs.index(max(diffs, key=abs))
            # ellipse scaling factor
            n_factor = (sad / 2) / (sad / 2 - np.absolute(diffs[ind]))
        else:
            n_factor = 1

        # generate ellipse mask
        n_ellipse = np.square((y - n_centre[0]) * n_factor) + np.square(
            (x - n_centre[1]) / (4 * n_factor)
<<<<<<< HEAD
        ) <= np.square(
            10 / self.ACR_obj.dx
        )  # generate ellipse mask
=======
        ) <= np.square(10 / res[0])
>>>>>>> 6072a8c9

        # SOUTH ELLIPSE
        # find last row in mask
        s_point = np.argwhere(np.sum(mask, 1) > 0)[-1]
        # initialise centre of ellipse
        s_centre = [
            s_point + np.round((dims[1] - s_point) / 2),
<<<<<<< HEAD
            centre_x,
        ]  # initialise centre of ellipse
        bottom_fov_to_centre = (
            s_centre[0] + sad / 2 + 5
        )  # edge of ellipse towards bottom FoV (+ tolerance)
        centre_to_bottom_phantom = s_centre[0] - sad / 2 - 5  # edge of ellipse towards
=======
            cxy[0],
        ]
        # edge of ellipse towards bottom FoV (+ tolerance)
        bottom_fov_to_centre = s_centre[0] + sad / 2 + 5
        # edge of ellipse towards
        centre_to_bottom_phantom = s_centre[0] - sad / 2 - 5
>>>>>>> 6072a8c9
        if bottom_fov_to_centre > dims[0] - 1 or centre_to_bottom_phantom < s_point:
            diffs = [
                dims[0] - 1 - bottom_fov_to_centre,
                centre_to_bottom_phantom - s_point,
            ]
            ind = diffs.index(max(diffs, key=abs))
            # ellipse scaling factor
            s_factor = (sad / 2) / (sad / 2 - np.absolute(diffs[ind]))
        else:
            s_factor = 1

        s_ellipse = np.square((y - s_centre[0]) * s_factor) + np.square(
            (x - s_centre[1]) / (4 * s_factor)
        ) <= np.square(10 / self.ACR_obj.dx)

        large_roi_val = np.mean(img[np.nonzero(lroi)])
        w_ellipse_val = np.mean(img[np.nonzero(w_ellipse)])
        e_ellipse_val = np.mean(img[np.nonzero(e_ellipse)])
        n_ellipse_val = np.mean(img[np.nonzero(n_ellipse)])
        s_ellipse_val = np.mean(img[np.nonzero(s_ellipse)])

        psg = 100 * np.absolute(
            ((n_ellipse_val + s_ellipse_val) - (w_ellipse_val + e_ellipse_val))
            / (2 * large_roi_val)
        )

        if self.report:
            import matplotlib.pyplot as plt

            fig, axes = plt.subplots(2, 1)
            fig.set_size_inches(8, 16)
            fig.tight_layout(pad=4)

            theta = np.linspace(0, 2 * np.pi, 360)

            axes[0].imshow(img)
            axes[0].scatter(centre_x, centre_y, c="red")
            axes[0].axis("off")
            axes[0].set_title("Centroid Location")

            axes[1].imshow(img)
            axes[1].plot(
                r_large * np.cos(theta) + centre_x,
                r_large * np.sin(theta) + centre_y + 5 / self.ACR_obj.dy,
                c="black",
            )
            axes[1].text(
                centre_x - 3 * np.floor(10 / self.ACR_obj.dx),
                centre_y + np.floor(10 / self.ACR_obj.dy),
                "Mean = " + str(np.round(large_roi_val, 2)),
                c="white",
            )

            axes[1].plot(
                10.0 / self.ACR_obj.dx * np.cos(theta) / w_factor + w_centre[1],
                10.0 / self.ACR_obj.dx * np.sin(theta) * 4 * w_factor + w_centre[0],
                c="red",
            )
            axes[1].text(
                w_centre[1] - np.floor(10 / self.ACR_obj.dx),
                w_centre[0],
                "Mean = " + str(np.round(w_ellipse_val, 2)),
                c="white",
            )

            axes[1].plot(
                10.0 / self.ACR_obj.dx * np.cos(theta) / e_factor + e_centre[1],
                10.0 / self.ACR_obj.dx * np.sin(theta) * 4 * e_factor + e_centre[0],
                c="red",
            )
            axes[1].text(
                e_centre[1] - np.floor(30 / self.ACR_obj.dx),
                e_centre[0],
                "Mean = " + str(np.round(e_ellipse_val, 2)),
                c="white",
            )

            axes[1].plot(
                10.0 / self.ACR_obj.dx * np.cos(theta) * 4 * n_factor + n_centre[1],
                10.0 / self.ACR_obj.dx * np.sin(theta) / n_factor + n_centre[0],
                c="red",
            )
            axes[1].text(
                n_centre[1] - 5 * np.floor(10 / self.ACR_obj.dx),
                n_centre[0],
                "Mean = " + str(np.round(n_ellipse_val, 2)),
                c="white",
            )

            axes[1].plot(
                10.0 / self.ACR_obj.dx * np.cos(theta) * 4 * s_factor + s_centre[1],
                10.0 / self.ACR_obj.dx * np.sin(theta) / s_factor + s_centre[0],
                c="red",
            )
            axes[1].text(
                s_centre[1],
                s_centre[0],
                "Mean = " + str(np.round(s_ellipse_val, 2)),
                c="white",
            )

            axes[1].axis("off")
            axes[1].set_title(
                "Percent Signal Ghosting = " + str(np.round(psg, 3)) + "%"
            )
            img_path = os.path.realpath(
                os.path.join(self.report_path, f"{self.img_desc(dcm)}.png")
            )
            fig.savefig(img_path)
            self.report_files.append(img_path)

        return psg<|MERGE_RESOLUTION|>--- conflicted
+++ resolved
@@ -36,11 +36,7 @@
         """Main function for performing ghosting measurement using slice 7 from the ACR phantom image set.
 
         Returns:
-<<<<<<< HEAD
-            dict: results are returned in a standardised dictionary structure specifying the task name, input DICOM Series Description + SeriesNumber + InstanceNumber, task measurement key-value pairs, optionally path to the generated images for visualisation
-=======
             dict: results are returned in a standardised dictionary structure specifying the task name, input DICOM Series Description + SeriesNumber + InstanceNumber, task measurement key-value pairs, optionally path to the generated images for visualisation.
->>>>>>> 6072a8c9
         """
         # Initialise results dictionary
         results = self.init_result_dict()
@@ -62,16 +58,11 @@
         return results
 
     def get_signal_ghosting(self, dcm):
-<<<<<<< HEAD
-        """alculate signal ghosting. \n
+        """Calculate the percentage signal ghosting (PSG). \n
         Sample signal intensity from ellipses outside the phantom in
-        four directions and calculates the mean signal value within each.
-        Calculate the percentage signal ghosting (PSG): the mean signal in these four ROIs as a percentage of the mean signal in a ROI in the centre of the phantom.
-=======
-        """Calculates the percentage signal ghosting (PSG) \n
-        Draws four ellipses outside the phantom in four directions and calculates the mean
-        signal value within each of these, then expresses it as a percentage of a ROI in the centre of the phantom.
->>>>>>> 6072a8c9
+        four directions and calculate the mean signal value within each.
+        Percentage signal ghosting (PSG) is then expressed as the mean signal in these four ROIs
+        as a percentage of the mean signal in a ROI in the centre of the phantom.
 
         Args:
             dcm (pydicom.Dataset): DICOM image object.
@@ -80,16 +71,8 @@
             float: percentage ghosting value.
         """
         img = dcm.pixel_array
-<<<<<<< HEAD
-        r_large = np.ceil(80 / self.ACR_obj.dx).astype(
-            int
-        )  # Required pixel radius to produce ~200cm2 ROI
-=======
-        # In-plane resolution from metadata
-        res = dcm.PixelSpacing
         # Required pixel radius to produce ~200cm2 ROI
-        r_large = np.ceil(80 / res[0]).astype(int)
->>>>>>> 6072a8c9
+        r_large = np.ceil(80 / self.ACR_obj.dx).astype(int)
         dims = img.shape
 
         mask = self.ACR_obj.get_mask_image(img)
@@ -105,34 +88,18 @@
         lroi = np.square(x - centre_x) + np.square(
             y - centre_y - np.divide(5, self.ACR_obj.dy)
         ) <= np.square(r_large)
-<<<<<<< HEAD
-        sad = 2 * np.ceil(
-            np.sqrt(1000 / (4 * np.pi)) / self.ACR_obj.dx
-        )  # Short axis diameter for an ellipse of 10cm2 with a 1:4 axis ratio
-
-        # WEST ELLIPSE
-        w_point = np.argwhere(np.sum(mask, 0) > 0)[0]  # find first column in mask
-        w_centre = [centre_y, np.floor(w_point / 2)]  # initialise centre of ellipse
-        left_fov_to_centre = (
-            w_centre[1] - sad / 2 - 5
-        )  # edge of ellipse towards left FoV (+ tolerance)
-        centre_to_left_phantom = (
-            w_centre[1] + sad / 2 + 5
-        )  # edge of ellipse towards left side of phantom (+ tolerance)
-=======
         # Short axis diameter for an ellipse of 10cm2 with a 1:4 axis ratio
-        sad = 2 * np.ceil(np.sqrt(1000 / (4 * np.pi)) / res[0])
+        sad = 2 * np.ceil(np.sqrt(1000 / (4 * np.pi)) / self.ACR_obj.dx)
 
         # WEST ELLIPSE
         # find first column in mask
         w_point = np.argwhere(np.sum(mask, 0) > 0)[0]
         # initialise centre of ellipse
-        w_centre = [cxy[1], np.floor(w_point / 2)]
+        w_centre = [centre_y, np.floor(w_point / 2)]
         # edge of ellipse towards left FoV (+ tolerance)
         left_fov_to_centre = w_centre[1] - sad / 2 - 5
         # edge of ellipse towards left side of phantom (+ tolerance)
         centre_to_left_phantom = w_centre[1] + sad / 2 + 5
->>>>>>> 6072a8c9
         if left_fov_to_centre < 0 or centre_to_left_phantom > w_point:
             diffs = [left_fov_to_centre, centre_to_left_phantom - w_point]
             ind = diffs.index(max(diffs, key=abs))
@@ -144,13 +111,7 @@
         # generate ellipse mask
         w_ellipse = np.square((y - w_centre[0]) / (4 * w_factor)) + np.square(
             (x - w_centre[1]) * w_factor
-<<<<<<< HEAD
-        ) <= np.square(
-            10 / self.ACR_obj.dx
-        )  # generate ellipse mask
-=======
-        ) <= np.square(10 / res[0])
->>>>>>> 6072a8c9
+        ) <= np.square(10 / self.ACR_obj.dx)
 
         # EAST ELLIPSE
         # find last column in mask
@@ -178,33 +139,17 @@
         # generate ellipse mask
         e_ellipse = np.square((y - e_centre[0]) / (4 * e_factor)) + np.square(
             (x - e_centre[1]) * e_factor
-<<<<<<< HEAD
-        ) <= np.square(
-            10 / self.ACR_obj.dx
-        )  # generate ellipse mask
-
-        # NORTH ELLIPSE
-        n_point = np.argwhere(np.sum(mask, 1) > 0)[0]  # find first row in mask
-        n_centre = [np.round(n_point / 2), centre_x]  # initialise centre of ellipse
-        top_fov_to_centre = (
-            n_centre[0] - sad / 2 - 5
-        )  # edge of ellipse towards top FoV (+ tolerance)
-        centre_to_top_phantom = (
-            n_centre[0] + sad / 2 + 5
-        )  # edge of ellipse towards top side of phantom (+ tolerance)
-=======
-        ) <= np.square(10 / res[0])
+        ) <= np.square(10 / self.ACR_obj.dx)
 
         # NORTH ELLIPSE
         # find first row in mask
         n_point = np.argwhere(np.sum(mask, 1) > 0)[0]
         # initialise centre of ellipse
-        n_centre = [np.round(n_point / 2), cxy[0]]
+        n_centre = [np.round(n_point / 2), centre_x]
         # edge of ellipse towards top FoV (+ tolerance)
         top_fov_to_centre = n_centre[0] - sad / 2 - 5
         # edge of ellipse towards top side of phantom (+ tolerance)
         centre_to_top_phantom = n_centre[0] + sad / 2 + 5
->>>>>>> 6072a8c9
         if top_fov_to_centre < 0 or centre_to_top_phantom > n_point:
             diffs = [top_fov_to_centre, centre_to_top_phantom - n_point]
             ind = diffs.index(max(diffs, key=abs))
@@ -216,35 +161,16 @@
         # generate ellipse mask
         n_ellipse = np.square((y - n_centre[0]) * n_factor) + np.square(
             (x - n_centre[1]) / (4 * n_factor)
-<<<<<<< HEAD
-        ) <= np.square(
-            10 / self.ACR_obj.dx
-        )  # generate ellipse mask
-=======
-        ) <= np.square(10 / res[0])
->>>>>>> 6072a8c9
-
+        ) <= np.square(10 / self.ACR_obj.dx)
         # SOUTH ELLIPSE
         # find last row in mask
         s_point = np.argwhere(np.sum(mask, 1) > 0)[-1]
         # initialise centre of ellipse
-        s_centre = [
-            s_point + np.round((dims[1] - s_point) / 2),
-<<<<<<< HEAD
-            centre_x,
-        ]  # initialise centre of ellipse
-        bottom_fov_to_centre = (
-            s_centre[0] + sad / 2 + 5
-        )  # edge of ellipse towards bottom FoV (+ tolerance)
-        centre_to_bottom_phantom = s_centre[0] - sad / 2 - 5  # edge of ellipse towards
-=======
-            cxy[0],
-        ]
+        s_centre = [s_point + np.round((dims[1] - s_point) / 2), centre_x]
         # edge of ellipse towards bottom FoV (+ tolerance)
         bottom_fov_to_centre = s_centre[0] + sad / 2 + 5
         # edge of ellipse towards
         centre_to_bottom_phantom = s_centre[0] - sad / 2 - 5
->>>>>>> 6072a8c9
         if bottom_fov_to_centre > dims[0] - 1 or centre_to_bottom_phantom < s_point:
             diffs = [
                 dims[0] - 1 - bottom_fov_to_centre,
