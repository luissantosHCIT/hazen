--- conflicted
+++ resolved
@@ -38,8 +38,7 @@
 
 
 class ACRSlicePosition(HazenTask):
-    """Slice position measurement class for DICOM images of the ACR phantom.
-    """
+    """Slice position measurement class for DICOM images of the ACR phantom."""
 
     def __init__(self, **kwargs):
         super().__init__(**kwargs)
@@ -47,13 +46,11 @@
         self.ACR_obj = ACRObject(self.dcm_list)
 
     def run(self) -> dict:
-        """Main function for performing slice position measurement using the first and last slices from the ACR phantom
-        image set.
+        """Main function for performing slice position measurement
+        using the first and last slices from the ACR phantom image set.
 
         Returns:
-            dict: results are returned in a standardised dictionary structure specifying the task name, input DICOM
-                Series Description + SeriesNumber + InstanceNumber, task measurement key-value pairs, optionally path to the
-                generated images for visualisation.
+            dict: results are returned in a standardised dictionary structure specifying the task name, input DICOM Series Description + SeriesNumber + InstanceNumber, task measurement key-value pairs, optionally path to the generated images for visualisation
         """
         # Identify relevant slices
         dcms = [self.ACR_obj.slice_stack[0], self.ACR_obj.slice_stack[-1]]
@@ -82,23 +79,14 @@
 
         return results
 
-<<<<<<< HEAD
     def find_wedges(self, img, mask):
-        """Find wedges in the pixel array
+        """Find wedges in the pixel array. \n
+        Investigates the top half of the phantom to locate where the wedges
+        pass through the slice, and calculates the co-ordinates of these locations.
 
         Args:
-            img (np.array): dcm.pixel_array
-            mask (np.array): dcm.pixel_array of the image mask
-=======
-    def find_wedges(self, img, mask, res):
-        """Investigates the top half of the phantom to locate where the wedges pass through the slice, and calculates the
-        co-ordinates of these locations.
-
-        Args:
-            img (np.array): dcm.pixel_array.
-            mask (np.array): dcm.pixel_array of the image mask.
-            res (float): dcm.PixelSpacing.
->>>>>>> 79c167d2
+            img (np.ndarray): dcm.pixel_array
+            mask (np.ndarray): dcm.pixel_array of the image mask
 
         Returns:
             tuple: arrays of x and y coordinates of wedges.
@@ -121,18 +109,20 @@
 
         invest_x = []
         for k in range(x_investigate_region):
-            y_loc = n_point + k  # add n_point to ensure in image's coordinate system
-            t = mask[
-                y_loc, np.arange(w_point, e_point + 1, 1)
-            ]  # mask for resultant line profile
+            # add n_point to ensure in image's coordinate system
+            y_loc = n_point + k
+            # mask for resultant line profile
+            t = mask[y_loc, np.arange(w_point, e_point + 1, 1)]
             # line profile at varying y positions from west to east
             line_prof_x = skimage.measure.profile_line(
                 img, (y_loc, w_point), (y_loc, e_point), mode="constant"
             ).flatten()
 
-            invest_x.append(t * line_prof_x)  # mask unwanted values out and append
-
-        invest_x = np.array(invest_x).T  # transpose array
+            # mask unwanted values out and append
+            invest_x.append(t * line_prof_x)
+
+        # transpose array
+        invest_x = np.array(invest_x).T
         # mean of horizontal projections of phantom
         mean_x_profile = np.mean(invest_x, 1)
         # absolute first derivative of mean
@@ -141,7 +131,7 @@
         # find two highest peaks
         x_peaks, _ = self.ACR_obj.find_n_highest_peaks(abs_diff_x_profile, 2)
         # x coordinates of these peaks in image coordinate system(before diff operation)
-        x_locs = (w_point + x_peaks)
+        x_locs = w_point + x_peaks
 
         width_pts = [x_locs[0], x_locs[1]]  # width of wedges
         width = np.max(width_pts) - np.min(width_pts)  # width
@@ -175,41 +165,37 @@
             ).flatten()
             invest_y.append(c * line_prof_y)
 
-        invest_y = np.array(invest_y).T  # transpose array
-        mean_y_profile = np.mean(invest_y, 1)  # mean of vertical projections of phantom
-        abs_diff_y_profile = np.abs(
-            np.diff(mean_y_profile)
-        )  # absolute first derivative of mean
-
-        y_peaks, _ = self.ACR_obj.find_n_highest_peaks(
-            abs_diff_y_profile, 2
-        )  # find two highest peaks
-        y_locs = (
-            w_point + y_peaks - 1
-        )  # y coordinates of these peaks in image coordinate system(before diff operation)
+        # transpose array
+        invest_y = np.array(invest_y).T
+        # mean of vertical projections of phantom
+        mean_y_profile = np.mean(invest_y, 1)
+        # absolute first derivative of mean
+        abs_diff_y_profile = np.abs(np.diff(mean_y_profile))
+
+        # find two highest peaks
+        y_peaks, _ = self.ACR_obj.find_n_highest_peaks(abs_diff_y_profile, 2)
+        # y coordinates of these peaks in image coordinate system(before diff operation)
+        y_locs = w_point + y_peaks - 1
 
         if y_locs[1] - y_locs[0] < 5 / self.ACR_obj.dy:
-            y = [
-                n_point + round(10 / self.ACR_obj.dy)
-            ]  # if peaks too close together, use phantom geometry
+            # if peaks too close together, use phantom geometry
+            y = [n_point + round(10 / self.ACR_obj.dy)]
         else:
-            y = np.round(
-                np.min(y_locs) + 0.25 * np.abs(np.diff(y_locs))
-            )  # define y coordinate
-
-        dist_to_y = (
-            np.abs(n_point - y[0]) * self.ACR_obj.dy
-        )  # distance to y from top of phantom
+            # define y coordinate
+            y = np.round(np.min(y_locs) + 0.25 * np.abs(np.diff(y_locs)))
+
+        # distance to y from top of phantom
+        dist_to_y = np.abs(n_point - y[0]) * self.ACR_obj.dy
+        # place 2nd y point 47mm from top of phantom
         y_pts = np.append(
             y, np.round(y[0] + (47 - dist_to_y) / self.ACR_obj.dy)
-        ).astype(
-            int
-        )  # place 2nd y point 47mm from top of phantom
+        ).astype(int)
 
         return x_pts, y_pts
 
     def get_slice_position(self, dcm):
-        """Locates the two opposing wedges and calculates the height difference.
+        """Measure slice position. \n
+        Locates the two opposing wedges and calculates the height difference.
 
         Args:
             dcm (pydicom.Dataset): DICOM image object.
@@ -228,12 +214,10 @@
             img, (y_pts[0], x_pts[1]), (y_pts[1], x_pts[1]), mode="constant"
         ).flatten()  # line profile through right wedge
 
-        #interpolation
-        interp_factor = 5
+        # interpolation
+        interp_factor = 1 / 5
         x = np.arange(1, len(line_prof_L) + 1)
-        new_x = np.arange(
-            1, len(line_prof_L) + (1 / interp_factor), (1 / interp_factor)
-        )
+        new_x = np.arange(1, len(line_prof_L) + interp_factor, interp_factor)
 
         # interpolate left line profile
         interp_line_prof_L = scipy.interpolate.interp1d(x, line_prof_L)(new_x)
@@ -289,7 +273,7 @@
         shift = -lag[temp][0] if pos == 1 else lag[temp][0]
 
         # calculate bar length difference
-        dL = pos * np.abs(shift) * (1 / interp_factor) * self.ACR_obj.dy
+        dL = pos * np.abs(shift) * interp_factor * self.ACR_obj.dy
 
         if self.report:
             import matplotlib.pyplot as plt
@@ -310,14 +294,14 @@
 
             axes[2].grid()
             axes[2].plot(
-                (1 / interp_factor)
+                interp_factor
                 * np.linspace(1, len(interp_line_prof_L), len(interp_line_prof_L))
                 * self.ACR_obj.dy,
                 interp_line_prof_L,
                 "b",
             )
             axes[2].plot(
-                (1 / interp_factor)
+                interp_factor
                 * np.linspace(1, len(interp_line_prof_R), len(interp_line_prof_R))
                 * self.ACR_obj.dy,
                 interp_line_prof_R,
@@ -327,7 +311,7 @@
             axes[2].set_xlabel("Relative Pixel Position (mm)")
 
             axes[3].plot(
-                (1 / interp_factor)
+                interp_factor
                 * np.linspace(1, len(interp_line_prof_L), len(interp_line_prof_L))
                 * self.ACR_obj.dy,
                 interp_line_prof_L,
@@ -346,7 +330,7 @@
 
             axes[3].grid()
             axes[3].plot(
-                (1 / interp_factor)
+                interp_factor
                 * np.linspace(1, len(interp_line_prof_L), len(interp_line_prof_L))
                 * self.ACR_obj.dy,
                 shift_line,
