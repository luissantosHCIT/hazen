--- conflicted
+++ resolved
@@ -195,16 +195,10 @@
     # Parse the task and optional arguments:
     if arguments['snr'] or arguments['<task>'] == 'snr':
         selected_task = 'snr'
-<<<<<<< HEAD
-        task = init_task(selected_task, files, report, report_dir)
-        result = task.run(
-                measured_slice_width = arguments['--measured_slice_width'],
-                coil = arguments['--coil'])
-=======
         task = init_task(selected_task, files, report, report_dir,
-                         measured_slice_width=arguments['--measured_slice_width'])
+                         measured_slice_width=arguments['--measured_slice_width'],
+                         coil = arguments['--coil'])
         result = task.run()
->>>>>>> 2ac4bd05
     elif arguments['acr_snr'] or arguments['<task>'] == 'acr_snr':
         selected_task = 'acr_snr'
         task = init_task(selected_task, files, report, report_dir,
